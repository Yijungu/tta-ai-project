"""Utilities for building OpenAI Responses API payloads.

이 모듈은 다양한 입력 형식을 Responses API 사양에 맞게
표준화하기 위한 도우미를 제공합니다.
"""

from __future__ import annotations

import logging
from typing import Iterable, List, Literal, MutableMapping, Sequence, TypedDict, cast
from typing import NotRequired, Required
from urllib.parse import urlparse

Role = Literal["system", "user", "assistant", "tool"]

_TextContentType = Literal["input_text", "output_text", "summary_text"]
_FileContentType = Literal["input_file"]
_ImageContentType = Literal["input_image"]

_AttachmentKind = Literal["file", "image"]


class InputFileContent(TypedDict):
    """Response API file reference content."""

    type: _FileContentType
    file_id: str


class ImageFileReference(TypedDict):
    """Response API image reference backed by an uploaded file."""

    file_id: str


class InputImageFileContent(TypedDict):
    """Response API image content that references an uploaded file."""

    type: _ImageContentType
    image: ImageFileReference


class InputImageURLContent(TypedDict):
    """Response API image content that references an external URL."""

    type: _ImageContentType
    image_url: str


class TextContent(TypedDict):
    """Response API text 기반 콘텐츠."""

    type: _TextContentType
    text: str


ContentPart = (
    TextContent | InputFileContent | InputImageURLContent | InputImageFileContent
)


logger = logging.getLogger(__name__)

<<<<<<< HEAD
logger = logging.getLogger(__name__)

=======
>>>>>>> 9c79150e

class AttachmentMetadata(TypedDict, total=False):
    """Metadata describing how an uploaded asset should be attached."""

    kind: Required[_AttachmentKind]
    file_id: NotRequired[str]
    image_url: NotRequired[str]


class Message(TypedDict):
    """Responses API 메시지 구조."""

    role: Role
    content: List[ContentPart]


class OpenAIMessageBuilder:
    """Responses API용 메시지를 생성하고 정규화하는 헬퍼."""

    _ROLE_TEXT_TYPE: MutableMapping[Role, _TextContentType] = {
        "system": "input_text",
        "user": "input_text",
        "assistant": "output_text",
        "tool": "output_text",
    }

    @classmethod
    def text_message(
        cls,
        role: Role,
        text: str,
        *,
        content_type: _TextContentType | None = None,
        file_ids: Iterable[str] | None = None,
        attachments: Iterable[AttachmentMetadata] | None = None,
    ) -> Message:
        """주어진 역할과 텍스트로 단일 파트 메시지를 생성합니다."""

        normalized_type = content_type or cls._ROLE_TEXT_TYPE.get(role, "input_text")
        parts: List[ContentPart] = [
            {
                "type": normalized_type,
                "text": text,
            }
        ]

        normalized_attachments: List[AttachmentMetadata] = []
        if attachments:
            for attachment in attachments:
                if not isinstance(attachment, MutableMapping):
                    cls._log_invalid_attachment(
                        role,
                        text,
                        "attachment 항목은 매핑이어야 합니다.",
                        attachment,
                    )
                    raise ValueError("attachment 항목은 매핑이어야 합니다.")
                kind = attachment.get("kind")
                if kind not in {"file", "image"}:
                    cls._log_invalid_attachment(
                        role,
                        text,
                        f"지원하지 않는 attachment kind입니다: {kind!r}",
                        attachment,
                    )
                    raise ValueError(f"지원하지 않는 attachment kind입니다: {kind!r}")

                normalized_attachment: MutableMapping[str, object] = {"kind": kind}

                raw_file_id = attachment.get("file_id")
                if raw_file_id is not None:
                    if not isinstance(raw_file_id, str) or not raw_file_id.strip():
                        cls._log_invalid_attachment(
                            role,
                            text,
                            "attachment file_id는 공백이 아닌 문자열이어야 합니다.",
                            attachment,
                        )
                        raise ValueError(
                            "attachment file_id는 공백이 아닌 문자열이어야 합니다."
                        )
                    normalized_attachment["file_id"] = raw_file_id.strip()

                if kind == "file" and "file_id" not in normalized_attachment:
                    cls._log_invalid_attachment(
                        role,
                        text,
                        "file 첨부에는 file_id가 필요합니다.",
                        attachment,
                    )
                    raise ValueError(
                        "file 첨부에는 file_id가 필요합니다."
                    )

                if kind == "image":
                    raw_image_url = attachment.get("image_url")
                    if raw_image_url is None and "url" in attachment:
                        raw_image_url = attachment.get("url")
                    if raw_image_url is not None:
                        if not isinstance(raw_image_url, str) or not raw_image_url.strip():
                            cls._log_invalid_attachment(
                                role,
                                text,
                                "image 첨부의 image_url은 공백이 아닌 문자열이어야 합니다.",
                                attachment,
                            )
                            raise ValueError(
                                "image 첨부의 image_url은 공백이 아닌 문자열이어야 합니다."
                            )
                        normalized_attachment["image_url"] = raw_image_url.strip()

                    if (
                        "image_url" not in normalized_attachment
                        and "file_id" not in normalized_attachment
                    ):
                        cls._log_invalid_attachment(
                            role,
                            text,
                            "image 첨부에는 image_url 또는 file_id 중 하나가 필요합니다.",
                            attachment,
                        )
                        raise ValueError(
                            "image 첨부에는 image_url 또는 file_id 중 하나가 필요합니다."
                        )

                normalized_attachments.append(
                    cast(AttachmentMetadata, normalized_attachment)
                )

        if file_ids:
            for file_id in file_ids:
                if not isinstance(file_id, str) or not file_id.strip():
                    raise ValueError("file_id는 공백이 아닌 문자열이어야 합니다.")
                normalized_attachments.append(
                    {"file_id": file_id, "kind": "file"}  # type: ignore[typeddict-item]
                )

        for attachment in normalized_attachments:
            kind = attachment["kind"]
            if kind == "file":
                file_id = attachment.get("file_id")
                if not isinstance(file_id, str) or not file_id.strip():
                    cls._log_invalid_attachment(
                        role,
                        text,
                        "file 첨부에는 유효한 file_id가 필요합니다.",
                        attachment,
                    )
                    raise ValueError("file 첨부에는 유효한 file_id가 필요합니다.")
                parts.append({"type": "input_file", "file_id": file_id})
            elif kind == "image":
                image_url = attachment.get("image_url")
                if isinstance(image_url, str) and image_url.strip():
                    parts.append(
                        {
                            "type": "input_image",
                            "image_url": image_url,
                        }
                    )
                    continue

<<<<<<< HEAD
                cls._log_invalid_attachment(
                    role,
                    text,
                    "image 첨부에는 image_url이 필요합니다.",
                    attachment,
=======
                file_id = attachment.get("file_id")
                if isinstance(file_id, str) and file_id.strip():
                    parts.append(
                        {
                            "type": "input_image",
                            "image": {"file_id": file_id},
                        }
                    )
                    continue

                cls._log_invalid_attachment(
                    role,
                    text,
                    "image 첨부에는 image_url 또는 file_id 중 하나가 필요합니다.",
                    attachment,
                )
                raise ValueError(
                    "image 첨부에는 image_url 또는 file_id 중 하나가 필요합니다."
>>>>>>> 9c79150e
                )
                raise ValueError("image 첨부에는 image_url이 필요합니다.")
            else:  # pragma: no cover - typing guard
                cls._log_invalid_attachment(
                    role,
                    text,
                    f"지원하지 않는 attachment kind입니다: {kind!r}",
                    attachment,
                )
                raise ValueError(f"지원하지 않는 attachment kind입니다: {kind!r}")

        return {
            "role": role,
            "content": parts,
        }

    @classmethod
    def normalize_messages(cls, messages: Sequence[MutableMapping[str, object]]) -> List[Message]:
        """Responses API 입력 스펙에 맞도록 메시지 배열을 정규화합니다.

        구 버전 포맷(예: type="text" 또는 문자열 콘텐츠)을 허용하고,
        현재 스펙에 맞춰 type 값을 변환합니다.
        """

        normalized: List[Message] = []
        for raw in messages:
            role = raw.get("role")
            if role not in cls._ROLE_TEXT_TYPE:
                raise ValueError(f"알 수 없는 메시지 역할입니다: {role!r}")

            contents = raw.get("content")
            if contents is None:
                raise ValueError("메시지에 content가 없습니다.")

            normalized_contents: List[ContentPart] = []
            if isinstance(contents, str):
                normalized_contents.append(
                    {
                        "type": cls._ROLE_TEXT_TYPE[role],
                        "text": contents,
                    }
                )
            else:
                if not isinstance(contents, Iterable):
                    raise ValueError("content는 문자열 또는 Iterable 이어야 합니다.")
                for item in contents:  # type: ignore[assignment]
                    if not isinstance(item, MutableMapping):
                        raise ValueError("content 항목은 매핑이어야 합니다.")
                    part_type = item.get("type")
                    if part_type in {None, "text"}:
                        normalized_contents.append(
                            {
                                "type": cls._ROLE_TEXT_TYPE[role],
                                "text": str(item.get("text", "")),
                            }
                        )
                    elif part_type in {"input_text", "output_text", "summary_text"}:
                        normalized_contents.append(
                            {
                                "type": part_type,
                                "text": str(item.get("text", "")),
                            }
                        )
                    elif part_type == "input_file":
                        file_id = item.get("file_id")
                        if not isinstance(file_id, str) or not file_id.strip():
                            raise ValueError("input_file 항목에는 유효한 file_id가 필요합니다.")
                        normalized_contents.append(
                            {
                                "type": "input_file",
                                "file_id": file_id,
                            }
                        )
                    elif part_type == "input_image":
                        normalized_contents.append(cls._normalize_image_part(item))
                    else:
                        raise ValueError(f"지원하지 않는 content type입니다: {part_type!r}")

            if not normalized_contents:
                raise ValueError("정규화된 content가 비어 있습니다.")

            normalized.append({"role": role, "content": normalized_contents})

        return normalized

    @classmethod
    def _normalize_image_part(
        cls, item: MutableMapping[str, object]
    ) -> InputImageURLContent | InputImageFileContent:
        image: object | None = item.get("image")
        image_url: object | None = item.get("image_url")
        image_id: object | None = item.get("image_id")

<<<<<<< HEAD
        if image is not None:
            cls._log_invalid_image_part(
                "input_image 항목의 image 필드는 더 이상 지원되지 않습니다.",
                item,
            )
            raise ValueError("input_image 항목의 image 필드는 더 이상 지원되지 않습니다.")

        if isinstance(image_id, str) and image_id.strip():
            cls._log_invalid_image_part(
                "input_image 항목의 image_id는 더 이상 지원되지 않습니다.",
                item,
            )
            raise ValueError("input_image 항목의 image_id는 더 이상 지원되지 않습니다.")
=======
        if isinstance(image, MutableMapping):
            candidate = image.get("file_id")
            if isinstance(candidate, str) and candidate.strip():
                file_id = candidate.strip()
            else:
                cls._log_invalid_image_part(
                    "input_image 항목의 image.file_id는 공백이 아닌 문자열이어야 합니다.",
                    item,
                )
                raise ValueError(
                    "input_image 항목의 image.file_id는 공백이 아닌 문자열이어야 합니다."
                )
        elif image is not None:
            cls._log_invalid_image_part(
                "input_image 항목의 image 필드는 매핑이어야 합니다.",
                item,
            )
            raise ValueError("input_image 항목의 image 필드는 매핑이어야 합니다.")
>>>>>>> 9c79150e

        if image_url is not None:
            external_url = cls._normalize_external_image_url(
                image_url, context=item
            )
<<<<<<< HEAD
            return {"type": "input_image", "image_url": external_url}

        cls._log_invalid_image_part(
            "input_image 항목에는 image_url이 필요합니다.",
            item,
        )
        raise ValueError("input_image 항목에는 image_url이 필요합니다.")

    @classmethod
    def _normalize_external_image_url(
        cls, value: object, *, context: MutableMapping[str, object] | None = None
    ) -> str:
        raw: object
        if isinstance(value, MutableMapping):
            raw = value.get("url")
        else:
            raw = value

        if not isinstance(raw, str):
            cls._log_invalid_image_part(
                "input_image 항목의 image_url 필드는 문자열 또는 매핑이어야 합니다.",
                context,
            )
            raise ValueError(
                "input_image 항목의 image_url 필드는 문자열 또는 매핑이어야 합니다."
            )

        candidate = raw.strip()
        if not candidate:
            cls._log_invalid_image_part(
                "input_image 항목의 image_url는 공백이 아닌 문자열이어야 합니다.",
                context,
            )
            raise ValueError(
                "input_image 항목의 image_url는 공백이 아닌 문자열이어야 합니다."
            )

        parsed = urlparse(candidate)
        if parsed.scheme in {"http", "https", "data"}:
            if cls._is_valid_external_url(candidate):
                return candidate
            cls._log_invalid_image_part(
                "input_image 항목의 image_url는 유효한 외부 URL이어야 합니다.",
                context,
            )
            raise ValueError(
                "input_image 항목의 image_url는 유효한 외부 URL이어야 합니다."
            )

        cls._log_invalid_image_part(
            "input_image 항목의 image_url는 지원되는 스킴을 사용해야 합니다.",
            context,
        )
        raise ValueError(
            "input_image 항목의 image_url는 지원되는 스킴을 사용해야 합니다."
        )
=======

        if isinstance(image_id, str) and image_id.strip():
            file_id = image_id.strip()

        if file_id:
            return {"type": "input_image", "image": {"file_id": file_id}}

        if external_url:
            return {"type": "input_image", "image_url": external_url}

        cls._log_invalid_image_part(
            "input_image 항목에는 유효한 이미지 참조가 필요합니다.",
            item,
        )
        raise ValueError("input_image 항목에는 유효한 이미지 참조가 필요합니다.")
>>>>>>> 9c79150e

    @classmethod
    def _normalize_external_image_url(
        cls, value: object, *, context: MutableMapping[str, object] | None = None
    ) -> str:
        raw: object
        if isinstance(value, MutableMapping):
            raw = value.get("url")
        else:
            raw = value

        if not isinstance(raw, str):
            cls._log_invalid_image_part(
                "input_image 항목의 image_url 필드는 문자열 또는 매핑이어야 합니다.",
                context,
            )
            raise ValueError(
                "input_image 항목의 image_url 필드는 문자열 또는 매핑이어야 합니다."
            )

        candidate = raw.strip()
        if not candidate:
            cls._log_invalid_image_part(
                "input_image 항목의 image_url는 공백이 아닌 문자열이어야 합니다.",
                context,
            )
            raise ValueError(
                "input_image 항목의 image_url는 공백이 아닌 문자열이어야 합니다."
            )

        parsed = urlparse(candidate)
        if parsed.scheme in {"http", "https", "data"}:
            if cls._is_valid_external_url(candidate):
                return candidate
            cls._log_invalid_image_part(
                "input_image 항목의 image_url는 유효한 외부 URL이어야 합니다.",
                context,
            )
            raise ValueError(
                "input_image 항목의 image_url는 유효한 외부 URL이어야 합니다."
            )

        cls._log_invalid_image_part(
            "input_image 항목의 image_url는 지원되는 스킴을 사용해야 합니다.",
            context,
        )
        raise ValueError(
            "input_image 항목의 image_url는 지원되는 스킴을 사용해야 합니다."
        )

    @staticmethod
    def _is_valid_external_url(value: str) -> bool:
        parsed = urlparse(value)
        if parsed.scheme in {"http", "https"} and parsed.netloc:
            return True
        if parsed.scheme == "data" and value.count(":") >= 1:
            return True
        return False

    @staticmethod
    def attachments_to_chat_completions(
        attachments: Iterable[AttachmentMetadata],
    ) -> List[MutableMapping[str, object]]:
        """Responses 첨부 정보를 Chat Completions 포맷으로 변환합니다."""

        completion_parts: List[MutableMapping[str, object]] = []
        for attachment in attachments:
            kind = attachment.get("kind")
            if kind != "image":
                continue

            image_url = attachment.get("image_url")
            if isinstance(image_url, MutableMapping):
                raw_url = image_url.get("url")
                if isinstance(raw_url, str) and raw_url.strip():
                    completion_parts.append(
                        {
                            "type": "input_image",
                            "image_url": {"url": raw_url.strip()},
                        }
                    )
                    continue

            if isinstance(image_url, str) and image_url.strip():
                completion_parts.append(
                    {
                        "type": "input_image",
                        "image_url": {"url": image_url},
<<<<<<< HEAD
                    }
                )
                continue
=======
                    }
                )
                continue

            file_id = attachment.get("file_id")
            if isinstance(file_id, str) and file_id.strip():
                completion_parts.append(
                    {
                        "type": "input_image",
                        "image": {"file_id": file_id},
                    }
                )
>>>>>>> 9c79150e
        return completion_parts

    @staticmethod
    def _preview_text(text: str, *, limit: int = 120) -> str:
        sanitized = text.replace("\n", "\\n")
        if len(sanitized) <= limit:
            return sanitized
        return sanitized[: limit - 1] + "…"

    @classmethod
    def _log_invalid_attachment(
        cls,
        role: Role,
        text: str,
        reason: str,
        attachment: object,
    ) -> None:
        try:
            attachment_repr = repr(attachment)
        except Exception:  # pragma: no cover - best effort logging
            attachment_repr = "<unrepresentable attachment>"
        logger.error(
            "잘못된 첨부가 감지되었습니다. role=%s, text_preview=%s, reason=%s, attachment=%s",
            role,
            cls._preview_text(text),
            reason,
            attachment_repr,
        )

    @staticmethod
    def _log_invalid_image_part(
        reason: str,
        part: MutableMapping[str, object] | None,
    ) -> None:
        if part is None:
            logger.error("잘못된 input_image 항목이 감지되었습니다. reason=%s", reason)
            return
        try:
            part_repr = repr(part)
        except Exception:  # pragma: no cover - best effort logging
            part_repr = "<unrepresentable input_image part>"
        logger.error(
            "잘못된 input_image 항목이 감지되었습니다. reason=%s, part=%s",
            reason,
            part_repr,
        )<|MERGE_RESOLUTION|>--- conflicted
+++ resolved
@@ -61,11 +61,8 @@
 
 logger = logging.getLogger(__name__)
 
-<<<<<<< HEAD
 logger = logging.getLogger(__name__)
 
-=======
->>>>>>> 9c79150e
 
 class AttachmentMetadata(TypedDict, total=False):
     """Metadata describing how an uploaded asset should be attached."""
@@ -227,32 +224,11 @@
                     )
                     continue
 
-<<<<<<< HEAD
                 cls._log_invalid_attachment(
                     role,
                     text,
                     "image 첨부에는 image_url이 필요합니다.",
                     attachment,
-=======
-                file_id = attachment.get("file_id")
-                if isinstance(file_id, str) and file_id.strip():
-                    parts.append(
-                        {
-                            "type": "input_image",
-                            "image": {"file_id": file_id},
-                        }
-                    )
-                    continue
-
-                cls._log_invalid_attachment(
-                    role,
-                    text,
-                    "image 첨부에는 image_url 또는 file_id 중 하나가 필요합니다.",
-                    attachment,
-                )
-                raise ValueError(
-                    "image 첨부에는 image_url 또는 file_id 중 하나가 필요합니다."
->>>>>>> 9c79150e
                 )
                 raise ValueError("image 첨부에는 image_url이 필요합니다.")
             else:  # pragma: no cover - typing guard
@@ -346,7 +322,6 @@
         image_url: object | None = item.get("image_url")
         image_id: object | None = item.get("image_id")
 
-<<<<<<< HEAD
         if image is not None:
             cls._log_invalid_image_part(
                 "input_image 항목의 image 필드는 더 이상 지원되지 않습니다.",
@@ -360,32 +335,11 @@
                 item,
             )
             raise ValueError("input_image 항목의 image_id는 더 이상 지원되지 않습니다.")
-=======
-        if isinstance(image, MutableMapping):
-            candidate = image.get("file_id")
-            if isinstance(candidate, str) and candidate.strip():
-                file_id = candidate.strip()
-            else:
-                cls._log_invalid_image_part(
-                    "input_image 항목의 image.file_id는 공백이 아닌 문자열이어야 합니다.",
-                    item,
-                )
-                raise ValueError(
-                    "input_image 항목의 image.file_id는 공백이 아닌 문자열이어야 합니다."
-                )
-        elif image is not None:
-            cls._log_invalid_image_part(
-                "input_image 항목의 image 필드는 매핑이어야 합니다.",
-                item,
-            )
-            raise ValueError("input_image 항목의 image 필드는 매핑이어야 합니다.")
->>>>>>> 9c79150e
 
         if image_url is not None:
             external_url = cls._normalize_external_image_url(
                 image_url, context=item
             )
-<<<<<<< HEAD
             return {"type": "input_image", "image_url": external_url}
 
         cls._log_invalid_image_part(
@@ -442,23 +396,6 @@
         raise ValueError(
             "input_image 항목의 image_url는 지원되는 스킴을 사용해야 합니다."
         )
-=======
-
-        if isinstance(image_id, str) and image_id.strip():
-            file_id = image_id.strip()
-
-        if file_id:
-            return {"type": "input_image", "image": {"file_id": file_id}}
-
-        if external_url:
-            return {"type": "input_image", "image_url": external_url}
-
-        cls._log_invalid_image_part(
-            "input_image 항목에는 유효한 이미지 참조가 필요합니다.",
-            item,
-        )
-        raise ValueError("input_image 항목에는 유효한 이미지 참조가 필요합니다.")
->>>>>>> 9c79150e
 
     @classmethod
     def _normalize_external_image_url(
@@ -547,24 +484,9 @@
                     {
                         "type": "input_image",
                         "image_url": {"url": image_url},
-<<<<<<< HEAD
                     }
                 )
                 continue
-=======
-                    }
-                )
-                continue
-
-            file_id = attachment.get("file_id")
-            if isinstance(file_id, str) and file_id.strip():
-                completion_parts.append(
-                    {
-                        "type": "input_image",
-                        "image": {"file_id": file_id},
-                    }
-                )
->>>>>>> 9c79150e
         return completion_parts
 
     @staticmethod
