--- conflicted
+++ resolved
@@ -166,7 +166,6 @@
                     if raw_image_url is None and "url" in attachment:
                         raw_image_url = attachment.get("url")
                     if raw_image_url is not None:
-<<<<<<< HEAD
                         try:
                             normalized_attachment["image_url"] = cls._normalize_external_image_url(
                                 raw_image_url,
@@ -190,57 +189,6 @@
                         raise ValueError(
                             "image 첨부에는 image_url 또는 file_id 중 하나가 필요합니다."
                         )
-=======
-                        if isinstance(raw_image_url, MutableMapping):
-                            candidate = raw_image_url.get("url")
-                            if not isinstance(candidate, str) or not candidate.strip():
-                                cls._log_invalid_attachment(
-                                    role,
-                                    text,
-                                    "image 첨부의 image_url.url은 공백이 아닌 문자열이어야 합니다.",
-                                    attachment,
-                                )
-                                raise ValueError(
-                                    "image 첨부의 image_url.url은 공백이 아닌 문자열이어야 합니다."
-                                )
-                            normalized_attachment["image_url"] = candidate.strip()
-                        elif isinstance(raw_image_url, str):
-                            if not raw_image_url.strip():
-                                cls._log_invalid_attachment(
-                                    role,
-                                    text,
-                                    "image 첨부의 image_url은 공백이 아닌 문자열이어야 합니다.",
-                                    attachment,
-                                )
-                                raise ValueError(
-                                    "image 첨부의 image_url은 공백이 아닌 문자열이어야 합니다."
-                                )
-                            normalized_attachment["image_url"] = raw_image_url.strip()
-                        else:
-                            cls._log_invalid_attachment(
-                                role,
-                                text,
-                                "image 첨부의 image_url은 문자열 또는 매핑이어야 합니다.",
-                                attachment,
-                            )
-                            raise ValueError(
-                                "image 첨부의 image_url은 문자열 또는 매핑이어야 합니다."
-                            )
-
-                if (
-                    "image_url" not in normalized_attachment
-                    and "file_id" not in normalized_attachment
-                ):
-                    cls._log_invalid_attachment(
-                        role,
-                        text,
-                        "image 첨부에는 image_url 또는 file_id 중 하나가 필요합니다.",
-                        attachment,
-                    )
-                    raise ValueError(
-                        "image 첨부에는 image_url 또는 file_id 중 하나가 필요합니다."
-                    )
->>>>>>> 79c0b9b0
 
                 if (
                     kind != "image"
