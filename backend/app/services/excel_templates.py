from __future__ import annotations

import csv
import io
import re
import copy
from dataclasses import dataclass
from typing import Dict, Iterable, List, Mapping, Sequence, Tuple
from xml.etree import ElementTree as ET
import zipfile
from copy import copy as clone_style

_SPREADSHEET_NS = "http://schemas.openxmlformats.org/spreadsheetml/2006/main"
_XML_NS = "http://www.w3.org/XML/1998/namespace"
_XLSX_SHEET_PATH = "xl/worksheets/sheet1.xml"
_DRAWING_NS = "http://schemas.openxmlformats.org/drawingml/2006/spreadsheetDrawing"
_DRAWING_A_NS = "http://schemas.openxmlformats.org/drawingml/2006/main"
_REL_NS = "http://schemas.openxmlformats.org/officeDocument/2006/relationships"
_CONTENT_TYPES_NS = "http://schemas.openxmlformats.org/package/2006/content-types"
_EMU_PER_PIXEL = 9525
_IMAGE_VERTICAL_GAP_PX = 4


@dataclass(frozen=True)
class ColumnSpec:
    key: str
    letter: str
    style: str


@dataclass(frozen=True)
class DefectReportImage:
    file_name: str
    content: bytes
    content_type: str | None = None


def _safe_int(value: object) -> int | None:
    if value is None:
        return None
    try:
        text = str(value).strip()
    except Exception:
        return None
    if not text:
        return None
    try:
        return int(text)
    except ValueError:
        return None


def _append_attachment_note(value: object, names: Sequence[str]) -> str:
    cleaned_names = [str(name).strip() for name in names if str(name).strip()]
    existing = str(value or "").strip()
    if not cleaned_names:
        return existing
    if existing and all(name in existing for name in cleaned_names):
        return existing
    note = f"(첨부: {', '.join(cleaned_names)})"
    if note in existing:
        return existing
    if existing:
        return f"{existing}\n{note}"
    return note


def _column_width_to_pixels(width: float) -> int:
    if width <= 0:
        return 64
    return max(1, int(round(width * 7.0 + 5)))


def _row_height_to_pixels(height_points: float) -> float:
    if height_points <= 0:
        height_points = 15.0
    return height_points * 96.0 / 72.0


def _pixels_to_emu(pixels: float) -> int:
    if pixels <= 0:
        pixels = 1
    return int(round(pixels * _EMU_PER_PIXEL))


def _image_dimensions(content: bytes) -> Tuple[int, int]:
    if len(content) >= 24 and content.startswith(b"\x89PNG\r\n\x1a\n"):
        width = int.from_bytes(content[16:20], "big")
        height = int.from_bytes(content[20:24], "big")
        return width, height

    if len(content) > 4 and content.startswith(b"\xff\xd8"):
        index = 2
        length = len(content)
        while index + 9 < length:
            if content[index] != 0xFF:
                break
            marker = content[index + 1]
            if marker == 0xD9:
                break
            if marker in {0xC0, 0xC1, 0xC2, 0xC3, 0xC5, 0xC6, 0xC7, 0xC9, 0xCA, 0xCB, 0xCD, 0xCE, 0xCF}:
                block_length = int.from_bytes(content[index + 2 : index + 4], "big")
                start = index + 4
                if start + 5 < length:
                    height = int.from_bytes(content[start + 1 : start + 3], "big")
                    width = int.from_bytes(content[start + 3 : start + 5], "big")
                    return width, height
                break
            block_length = int.from_bytes(content[index + 2 : index + 4], "big")
            if block_length <= 0:
                break
            index += 2 + block_length

    return 0, 0


def _scale_image_dimensions(content: bytes, max_width_px: int) -> Tuple[int, int]:
    width, height = _image_dimensions(content)
    if width <= 0 or height <= 0:
        width = max_width_px
        height = int(round(max_width_px * 0.75))
    scale = 1.0
    if width > max_width_px > 0:
        scale = max_width_px / float(width)
    scaled_width = max(1, int(round(width * scale)))
    scaled_height = max(1, int(round(height * scale)))
    return scaled_width, scaled_height


def _normalized_image_filename(name: str, used: Dict[str, int]) -> str:
    base = (name or "defect-image").strip()
    base = re.sub(r"[^A-Za-z0-9._-]", "_", base) or "defect-image"
    if "." not in base:
        base = f"{base}.png"
    root, dot, ext = base.rpartition(".")
    if not root:
        root = ext
        ext = "png"
    ext = ext.lower()
    key = f"{root}.{ext}" if dot else f"{root}.{ext}"
    count = used.get(key, 0)
    if count:
        key = f"{root}_{count}.{ext}"
    used[f"{root}.{ext}"] = count + 1
    return key

def _column_to_index(letter: str) -> int:
    result = 0
    for char in letter:
        if not char.isalpha():
            break
        result = result * 26 + (ord(char.upper()) - ord("A") + 1)
    return result


def _index_to_column(index: int) -> str:
    if index <= 0:
        index = 1
    letters: List[str] = []
    while index:
        index, remainder = divmod(index - 1, 26)
        letters.append(chr(ord("A") + remainder))
    if not letters:
        return "A"
    return "".join(reversed(letters))


def _split_cell(reference: str) -> tuple[str, int]:
    match = re.match(r"([A-Z]+)(\d+)", reference)
    if not match:
        raise ValueError(f"셀 참조를 해석할 수 없습니다: {reference}")
    column, row = match.groups()
    return column, int(row)


def _parse_dimension(ref: str) -> tuple[str, int, str, int]:
    if ":" in ref:
        start_ref, end_ref = ref.split(":", 1)
    else:
        start_ref = end_ref = ref
    start_col, start_row = _split_cell(start_ref)
    end_col, end_row = _split_cell(end_ref)
    return start_col, start_row, end_col, end_row


def _parse_shared_strings(data: bytes) -> List[str]:
    if not data:
        return []

    try:
        root = ET.fromstring(data)
    except ET.ParseError:
        return []

    ns = {"s": _SPREADSHEET_NS}
    values: List[str] = []
    for si in root.findall("s:si", ns):
        text_segments: List[str] = []
        for text_node in si.findall(".//s:t", ns):
            if text_node.text:
                text_segments.append(text_node.text)
        values.append("".join(text_segments))
    return values


def _cell_text_from_sheet(
    cell: ET.Element,
    *,
    shared_strings: Sequence[str],
) -> str:
    text_type = (cell.get("t") or "").strip().lower()
    ns = {"s": _SPREADSHEET_NS}

    if text_type == "inlinestr":
        text_elem = cell.find("s:is/s:t", ns)
        return text_elem.text if text_elem is not None and text_elem.text else ""

    value_elem = cell.find("s:v", ns)
    if value_elem is None or value_elem.text is None:
        return ""

    if text_type == "s":
        try:
            index = int(value_elem.text)
        except ValueError:
            return ""
        if 0 <= index < len(shared_strings):
            return shared_strings[index] or ""
        return ""

    return value_elem.text or ""


def _find_sheet_row(root: ET.Element, row_index: int) -> ET.Element | None:
    ns = {"s": _SPREADSHEET_NS}
    return root.find(f"s:sheetData/s:row[@r='{row_index}']", ns)


def _find_sheet_cell(row: ET.Element, column: str) -> ET.Element | None:
    ns = {"s": _SPREADSHEET_NS}
    target_index = _column_to_index(column)
    for cell in row.findall("s:c", ns):
        ref = (cell.get("r") or "").strip()
        if ref:
            cell_column = "".join(filter(str.isalpha, ref))
        else:
            cell_column = ""
        if cell_column and _column_to_index(cell_column) == target_index:
            return cell
    return None


def _clear_cell(cell: ET.Element) -> None:
    if "t" in cell.attrib:
        del cell.attrib["t"]
    for child in list(cell):
        cell.remove(child)


def _set_cell_text(cell: ET.Element, value: str) -> None:
    _clear_cell(cell)
    cleaned = value.strip()
    if not cleaned:
        return

    cell.set("t", "inlineStr")
    is_elem = ET.SubElement(cell, f"{{{_SPREADSHEET_NS}}}is")
    text_elem = ET.SubElement(is_elem, f"{{{_SPREADSHEET_NS}}}t")
    if cleaned != value or "\n" in value:
        text_elem.set(f"{{{_XML_NS}}}space", "preserve")
        text_elem.text = value
    else:
        text_elem.text = cleaned


def _locate_feature_list_overview(
    sheet_bytes: bytes,
    shared_strings: Sequence[str],
) -> Tuple[str | None, str]:
    try:
        root = ET.fromstring(sheet_bytes)
    except ET.ParseError:
        return None, ""

    ns = {"s": _SPREADSHEET_NS}
    sheet_data = root.find("s:sheetData", ns)
    if sheet_data is None:
        return None, ""

    merges: List[Tuple[str, int, str, int]] = []
    merge_container = root.find("s:mergeCells", ns)
    if merge_container is not None:
        for merge in merge_container.findall("s:mergeCell", ns):
            ref = (merge.get("ref") or "").strip()
            if not ref:
                continue
            try:
                if ":" in ref:
                    start_ref, end_ref = ref.split(":", 1)
                else:
                    start_ref = end_ref = ref
                start_col, start_row = _split_cell(start_ref)
                end_col, end_row = _split_cell(end_ref)
            except ValueError:
                continue
            merges.append((start_col, start_row, end_col, end_row))

    cell_map: Dict[str, ET.Element] = {}
    for row in sheet_data.findall("s:row", ns):
        for cell in row.findall("s:c", ns):
            ref = (cell.get("r") or "").strip()
            if ref:
                cell_map[ref] = cell

    for ref, cell in cell_map.items():
        try:
            column, row_index = _split_cell(ref)
        except ValueError:
            continue

        if row_index >= _FEATURE_LIST_START_ROW:
            continue

        raw_text = _cell_text_from_sheet(cell, shared_strings=shared_strings).strip()
        if not raw_text:
            continue

        normalized = match_feature_list_header(raw_text) or ""
        normalized_token = _normalize_feature_header_token(raw_text)
        if normalized_token not in {"개요", "프로젝트개요"} and normalized != "기능 개요":
            continue

        column_index = _column_to_index(column)
        header_span: Tuple[str, int, str, int] | None = None
        for start_col, start_row, end_col, end_row in merges:
            start_index = _column_to_index(start_col)
            end_index = _column_to_index(end_col)
            if start_row <= row_index <= end_row and start_index <= column_index <= end_index:
                header_span = (start_col, start_row, end_col, end_row)
                break

        candidate_ref: str | None = None
        candidate_ranges: List[Tuple[str, int, str, int]] = []
        if header_span is not None:
            header_end_row = header_span[3]
            for start_col, start_row, end_col, end_row in merges:
                if start_col == header_span[0] and end_col == header_span[2]:
                    if start_row > header_end_row and start_row <= header_end_row + 6:
                        candidate_ranges.append((start_col, start_row, end_col, end_row))
            if candidate_ranges:
                start_col, start_row, _, _ = min(
                    candidate_ranges, key=lambda item: (item[1], _column_to_index(item[0]))
                )
                candidate_ref = f"{start_col}{start_row}"

        if candidate_ref is None:
            next_row = row_index + 1
            for start_col, start_row, end_col, end_row in merges:
                start_index = _column_to_index(start_col)
                end_index = _column_to_index(end_col)
                if start_row <= next_row <= end_row and start_index <= column_index <= end_index:
                    candidate_ref = f"{start_col}{start_row}"
                    break

        if candidate_ref is None:
            candidate_ref = f"{column}{row_index + 1}"

        cell_elem = cell_map.get(candidate_ref)
        value = ""
        if cell_elem is not None:
            value = _cell_text_from_sheet(cell_elem, shared_strings=shared_strings).strip()

        return candidate_ref, value

    return None, ""


def _apply_project_overview_to_sheet(sheet_bytes: bytes, cell_ref: str, value: str) -> bytes:
    try:
        root = ET.fromstring(sheet_bytes)
    except ET.ParseError:
        return sheet_bytes

    try:
        column, row_index = _split_cell(cell_ref)
    except ValueError:
        return sheet_bytes

    ns = {"s": _SPREADSHEET_NS}
    sheet_data = root.find("s:sheetData", ns)
    if sheet_data is None:
        return sheet_bytes

    row = _find_sheet_row(root, row_index)
    if row is None:
        row_tag = f"{{{_SPREADSHEET_NS}}}row"
        row = ET.Element(row_tag, {"r": str(row_index)})
        inserted = False
        for idx, existing in enumerate(sheet_data.findall("s:row", ns)):
            existing_r = existing.get("r") or ""
            try:
                existing_index = int(existing_r)
            except ValueError:
                continue
            if existing_index > row_index:
                sheet_data.insert(idx, row)
                inserted = True
                break
        if not inserted:
            sheet_data.append(row)

    cell = _find_sheet_cell(row, column)
    if cell is None:
        cell_tag = f"{{{_SPREADSHEET_NS}}}c"
        cell = ET.Element(cell_tag, {"r": f"{column}{row_index}"})

        style_candidate = None
        for existing in row.findall("s:c", ns):
            style_attr = existing.get("s")
            if style_attr:
                style_candidate = style_attr
                break
        if style_candidate:
            cell.set("s", style_candidate)

        target_index = _column_to_index(column)
        inserted = False
        for idx, existing in enumerate(row.findall("s:c", ns)):
            existing_ref = existing.get("r") or ""
            existing_col = "".join(filter(str.isalpha, existing_ref))
            if not existing_col:
                continue
            if _column_to_index(existing_col) > target_index:
                row.insert(idx, cell)
                inserted = True
                break
        if not inserted:
            row.append(cell)

    _set_cell_text(cell, value)

    dimension = root.find("s:dimension", ns)
    if dimension is None:
        dimension_tag = f"{{{_SPREADSHEET_NS}}}dimension"
        dimension = ET.Element(dimension_tag)
        inserted = False
        for idx, child in enumerate(list(root)):
            if child.tag in {dimension_tag, f"{{{_SPREADSHEET_NS}}}sheetData"}:
                root.insert(idx, dimension)
                inserted = True
                break
        if not inserted:
            root.insert(0, dimension)

    ref = (dimension.get("ref") or "").strip()
    current_col_index = _column_to_index(column)
    if ref:
        start_col, start_row, end_col, end_row = _parse_dimension(ref)
        start_col_index = _column_to_index(start_col)
        end_col_index = _column_to_index(end_col)
    else:
        start_row = end_row = row_index
        start_col_index = end_col_index = current_col_index

    updated = False
    if row_index < start_row:
        start_row = row_index
        updated = True
    if row_index > end_row:
        end_row = row_index
        updated = True
    if current_col_index < start_col_index:
        start_col_index = current_col_index
        updated = True
    if current_col_index > end_col_index:
        end_col_index = current_col_index
        updated = True

    if updated or not ref:
        dimension.set(
            "ref",
            f"{_index_to_column(start_col_index)}{start_row}:{_index_to_column(end_col_index)}{end_row}",
        )

    return ET.tostring(root, encoding="utf-8", xml_declaration=True)


class WorksheetPopulator:
    def __init__(
        self,
        sheet_bytes: bytes,
        *,
        start_row: int,
        columns: Sequence[ColumnSpec],
    ) -> None:
        self._ns = {"s": _SPREADSHEET_NS}
        self._root = ET.fromstring(sheet_bytes)
        self._sheet_data = self._root.find("s:sheetData", self._ns)
        if self._sheet_data is None:
            raise ValueError("워크시트 데이터 영역을 찾을 수 없습니다.")

        self._start_row = start_row
        self._column_specs = list(columns)
        if not self._column_specs:
            raise ValueError("채울 열 정보가 없습니다.")

        self._dimension = self._root.find("s:dimension", self._ns)
        ref = ""
        if self._dimension is not None:
            ref = (self._dimension.get("ref") or "").strip()

        if not ref:
            ref = self._infer_dimension()
            if not ref:
                raise ValueError("워크시트 범위 정보를 찾을 수 없습니다.")

            dimension_tag = f"{{{_SPREADSHEET_NS}}}dimension"
            if self._dimension is None:
                self._dimension = ET.Element(dimension_tag)
                inserted = False
                for idx, child in enumerate(list(self._root)):
                    if child.tag in {dimension_tag, f"{{{_SPREADSHEET_NS}}}sheetData"}:
                        self._root.insert(idx, self._dimension)
                        inserted = True
                        break
                if not inserted:
                    self._root.insert(0, self._dimension)
            self._dimension.set("ref", ref)

        (
            self._dimension_start_col,
            self._dimension_start_row,
            self._dimension_end_col,
            self._dimension_end_row,
        ) = _parse_dimension(ref)

        self._row_cache: Dict[int, ET.Element] = {}
        for row in self._sheet_data.findall("s:row", self._ns):
            r_attr = row.get("r")
            if not r_attr:
                continue
            try:
                index = int(r_attr)
            except ValueError:
                continue
            self._row_cache[index] = row

        template_row = self._row_cache.get(self._start_row)
        if template_row is None:
            raise ValueError("템플릿 행을 찾을 수 없습니다.")
        self._template_row = copy.deepcopy(template_row)

    def _infer_dimension(self) -> str | None:
        min_col: int | None = None
        max_col: int | None = None
        min_row: int | None = None
        max_row: int | None = None

        for row in self._sheet_data.findall("s:row", self._ns):
            row_index = _safe_int(row.get("r"))
            if row_index is not None:
                if min_row is None or row_index < min_row:
                    min_row = row_index
                if max_row is None or row_index > max_row:
                    max_row = row_index

            for cell in row.findall("s:c", self._ns):
                ref = (cell.get("r") or "").strip()
                if not ref:
                    continue
                try:
                    column, row_number = _split_cell(ref)
                except ValueError:
                    if row_index is None:
                        continue
                    column = "".join(filter(str.isalpha, ref))
                    if not column:
                        continue
                    row_number = row_index

                column_index = _column_to_index(column)
                if column_index:
                    if min_col is None or column_index < min_col:
                        min_col = column_index
                    if max_col is None or column_index > max_col:
                        max_col = column_index
                if row_number:
                    if min_row is None or row_number < min_row:
                        min_row = row_number
                    if max_row is None or row_number > max_row:
                        max_row = row_number

        if (min_col is None or max_col is None) and self._column_specs:
            column_indices = [
                _column_to_index(spec.letter)
                for spec in self._column_specs
                if spec.letter
            ]
            if column_indices:
                if min_col is None:
                    min_col = min(column_indices)
                if max_col is None:
                    max_col = max(column_indices)

        if min_row is None:
            min_row = self._start_row
        if max_row is None:
            max_row = self._start_row

        if min_col is None or max_col is None:
            return None

        start_col = _index_to_column(min_col)
        end_col = _index_to_column(max_col)
        return f"{start_col}{min_row}:{end_col}{max_row}"

    def _tag(self, name: str) -> str:
        return f"{{{_SPREADSHEET_NS}}}{name}"

    @staticmethod
    def _cell_column(cell: ET.Element) -> str:
        ref = cell.get("r", "")
        return "".join(filter(str.isalpha, ref))

    def _ensure_row(self, index: int) -> ET.Element:
        if index in self._row_cache:
            return self._row_cache[index]

        row = copy.deepcopy(self._template_row)
        row.set("r", str(index))
        for cell in row.findall("s:c", self._ns):
            column = self._cell_column(cell)
            cell.set("r", f"{column}{index}")
            self._clear_cell(cell)
        self._sheet_data.append(row)
        self._row_cache[index] = row
        if index > self._dimension_end_row:
            self._dimension_end_row = index
        return row

    def _clear_cell(self, cell: ET.Element) -> None:
        if "t" in cell.attrib:
            del cell.attrib["t"]
        for child in list(cell):
            cell.remove(child)

    def _clear_row(self, row: ET.Element) -> None:
        for cell in row.findall("s:c", self._ns):
            self._clear_cell(cell)

    def _ensure_cell(self, row: ET.Element, spec: ColumnSpec) -> ET.Element:
        column = spec.letter
        target_index = _column_to_index(column)
        for cell in row.findall("s:c", self._ns):
            if self._cell_column(cell) == column:
                cell.set("r", f"{column}{row.get('r')}")
                cell.set("s", spec.style)
                return cell

        new_cell = ET.Element(self._tag("c"), {
            "r": f"{column}{row.get('r')}",
            "s": spec.style,
        })
        inserted = False
        for idx, existing in enumerate(list(row)):
            if existing.tag != self._tag("c"):
                continue
            existing_col = self._cell_column(existing)
            if _column_to_index(existing_col) > target_index:
                row.insert(idx, new_cell)
                inserted = True
                break
        if not inserted:
            row.append(new_cell)
        return new_cell

    def _set_cell_value(self, cell: ET.Element, value: str) -> None:
        self._clear_cell(cell)
        cleaned = value.strip()
        if not cleaned:
            return

        cell.set("t", "inlineStr")
        is_elem = ET.SubElement(cell, self._tag("is"))
        t_elem = ET.SubElement(is_elem, self._tag("t"))
        if cleaned != value or "\n" in value:
            t_elem.set(f"{{{_XML_NS}}}space", "preserve")
            t_elem.text = value
        else:
            t_elem.text = cleaned

    def populate(self, records: Sequence[Dict[str, str]]) -> None:
        # 우선 기존 데이터를 비웁니다.
        for index, row in self._row_cache.items():
            if index >= self._start_row:
                self._clear_row(row)

        for offset, record in enumerate(records):
            row_index = self._start_row + offset
            row = self._ensure_row(row_index)
            for spec in self._column_specs:
                value = record.get(spec.key, "")
                cell = self._ensure_cell(row, spec)
                self._set_cell_value(cell, value)

        limit = self._start_row + len(records)
        for index in sorted(self._row_cache):
            if index >= limit:
                row = self._row_cache[index]
                self._clear_row(row)

        if records:
            last_row = self._start_row + len(records) - 1
        else:
            last_row = self._start_row
        if last_row > self._dimension_end_row:
            self._dimension_end_row = last_row
        self._dimension.set(
            "ref",
            f"{self._dimension_start_col}{self._dimension_start_row}:{self._dimension_end_col}{self._dimension_end_row}",
        )

    def to_bytes(self) -> bytes:
        return ET.tostring(self._root, encoding="utf-8", xml_declaration=True)


def _replace_sheet_bytes(workbook_bytes: bytes, new_sheet_bytes: bytes) -> bytes:
    source_buffer = io.BytesIO(workbook_bytes)
    output_buffer = io.BytesIO()
    with zipfile.ZipFile(source_buffer, "r") as source_zip:
        with zipfile.ZipFile(output_buffer, "w") as target_zip:
            for info in source_zip.infolist():
                data = source_zip.read(info.filename)
                if info.filename == _XLSX_SHEET_PATH:
                    data = new_sheet_bytes
                target_zip.writestr(info, data)
    return output_buffer.getvalue()


def _parse_csv_records(csv_text: str, expected_columns: Sequence[str]) -> List[Dict[str, str]]:
    stripped = csv_text.strip()
    if not stripped:
        return []

    reader = csv.reader(io.StringIO(stripped))
    rows = [row for row in reader]
    if not rows:
        return []

    header = [cell.strip() for cell in rows[0]]
    if header:
        header[0] = header[0].lstrip("\ufeff")
    column_index: Dict[str, int] = {}
    for idx, name in enumerate(header):
        if name:
            column_index[name] = idx

    missing = [column for column in expected_columns if column not in column_index]
    if missing:
        raise ValueError(f"CSV에 필요한 열이 없습니다: {', '.join(missing)}")

    records: List[Dict[str, str]] = []
    for raw in rows[1:]:
        entry: Dict[str, str] = {}
        is_empty = True
        for column in expected_columns:
            idx = column_index[column]
            value = raw[idx].strip() if idx < len(raw) else ""
            if value:
                is_empty = False
            entry[column] = value
        if not is_empty:
            records.append(entry)
    return records


<<<<<<< HEAD
=======
_FEATURE_LIST_START_ROW = 8

>>>>>>> 8530967b
_FEATURE_LIST_HEADER_ALIASES: Mapping[str, Tuple[str, ...]] = {
    "대분류": ("대분류", "대 분류", "상위 기능", "상위기능"),
    "중분류": ("중분류", "중 분류", "중간 기능", "중간기능"),
    "소분류": ("소분류", "소 분류", "세부 기능", "세부기능"),
    "기능 설명": (
        "기능 설명",
        "상세 설명",
        "상세 내용",
        "기능 상세",
        "상세내용",
        "상세설명",
        "기능상세",
        "내용",
    ),
    "기능 개요": ("기능 개요", "개요", "요약", "기능 요약", "요약 설명", "개요 설명"),
}


def _normalize_feature_header_token(value: str) -> str:
    cleaned = value.strip().lower()
    if not cleaned:
        return ""
    cleaned = re.sub(r"[\s\u00a0]+", "", cleaned)
    cleaned = re.sub(r"[()\[\]{}<>]+", "", cleaned)
    cleaned = cleaned.replace("-", "").replace("_", "")
    return cleaned


_FEATURE_LIST_NORMALIZED_HEADERS: Dict[str, str] = {}
for canonical, variants in _FEATURE_LIST_HEADER_ALIASES.items():
    for variant in variants:
        normalized = _normalize_feature_header_token(variant)
        if normalized and normalized not in _FEATURE_LIST_NORMALIZED_HEADERS:
            _FEATURE_LIST_NORMALIZED_HEADERS[normalized] = canonical


def match_feature_list_header(value: str) -> str | None:
    normalized = _normalize_feature_header_token(value)
    if not normalized:
        return None
    return _FEATURE_LIST_NORMALIZED_HEADERS.get(normalized)


FEATURE_LIST_COLUMNS: Sequence[ColumnSpec] = (
    ColumnSpec(key="대분류", letter="A", style="12"),
    ColumnSpec(key="중분류", letter="B", style="8"),
    ColumnSpec(key="소분류", letter="C", style="15"),
    ColumnSpec(key="기능 설명", letter="D", style="7"),
    ColumnSpec(key="기능 개요", letter="E", style="9"),
)

FEATURE_LIST_EXPECTED_HEADERS: Sequence[str] = [
    "대분류",
    "중분류",
    "소분류",
    "기능 설명",
    "기능 개요",
]


def summarize_feature_description(value: str) -> str:
    cleaned = value.strip()
    if not cleaned:
        return ""
<<<<<<< HEAD

    segments = re.split(r"[\r\n]+|(?<=[.!?])\s+", cleaned)
    for segment in segments:
        candidate = segment.strip(" \u2022-•·")
        if candidate:
            if len(candidate) > 160:
                return candidate[:157].rstrip() + "…"
            return candidate

    if len(cleaned) > 160:
        return cleaned[:157].rstrip() + "…"
    return cleaned


def _normalize_feature_list_records(csv_text: str) -> List[Dict[str, str]]:
    stripped = csv_text.strip()
    if not stripped:
        return []

    reader = csv.reader(io.StringIO(stripped))
    rows = [row for row in reader if any(cell.strip() for cell in row)]
    if not rows:
        return []

    header = [cell.strip() for cell in rows[0]]
    if header:
        header[0] = header[0].lstrip("\ufeff")

    column_map: Dict[str, int] = {}
    for idx, name in enumerate(header):
        if not name:
            continue
        matched = match_feature_list_header(name)
        if matched and matched not in column_map:
            column_map[matched] = idx

    for fallback_index, column_name in enumerate(FEATURE_LIST_EXPECTED_HEADERS):
        column_map.setdefault(column_name, fallback_index)

    normalized_records: List[Dict[str, str]] = []
    for raw in rows[1:]:
        entry: Dict[str, str] = {}
        has_value = False
        for column_name in FEATURE_LIST_EXPECTED_HEADERS:
            index = column_map.get(column_name)
            value = ""
            if index is not None and index < len(raw):
                value = raw[index].strip()
            if value:
                has_value = True
            entry[column_name] = value
        if not has_value:
            continue

        overview = entry.get("기능 개요", "")
        description = entry.get("기능 설명", "")
        if not overview and description:
            entry["기능 개요"] = summarize_feature_description(description)
        elif overview and not description:
            entry["기능 설명"] = overview

        normalized_records.append(entry)

    return normalized_records
=======
>>>>>>> 8530967b

    segments = re.split(r"[\r\n]+|(?<=[.!?])\s+", cleaned)
    for segment in segments:
        candidate = segment.strip(" \u2022-•·")
        if candidate:
            if len(candidate) > 160:
                return candidate[:157].rstrip() + "…"
            return candidate

<<<<<<< HEAD
def populate_feature_list(workbook_bytes: bytes, csv_text: str) -> bytes:
    records = _normalize_feature_list_records(csv_text)
=======
    if len(cleaned) > 160:
        return cleaned[:157].rstrip() + "…"
    return cleaned


def _normalize_feature_list_records(csv_text: str) -> List[Dict[str, str]]:
    stripped = csv_text.strip()
    if not stripped:
        return []

    reader = csv.reader(io.StringIO(stripped))
    rows = [row for row in reader if any(cell.strip() for cell in row)]
    if not rows:
        return []

    header = [cell.strip() for cell in rows[0]]
    if header:
        header[0] = header[0].lstrip("\ufeff")

    column_map: Dict[str, int] = {}
    for idx, name in enumerate(header):
        if not name:
            continue
        matched = match_feature_list_header(name)
        if matched and matched not in column_map:
            column_map[matched] = idx

    for fallback_index, column_name in enumerate(FEATURE_LIST_EXPECTED_HEADERS):
        column_map.setdefault(column_name, fallback_index)

    normalized_records: List[Dict[str, str]] = []
    for raw in rows[1:]:
        entry: Dict[str, str] = {}
        has_value = False
        for column_name in FEATURE_LIST_EXPECTED_HEADERS:
            index = column_map.get(column_name)
            value = ""
            if index is not None and index < len(raw):
                value = raw[index].strip()
            if value:
                has_value = True
            entry[column_name] = value
        if not has_value:
            continue

        overview = entry.get("기능 개요", "")
        description = entry.get("기능 설명", "")
        if not overview and description:
            entry["기능 개요"] = summarize_feature_description(description)
        elif overview and not description:
            entry["기능 설명"] = overview

        normalized_records.append(entry)

    return normalized_records


def extract_feature_list_overview(workbook_bytes: bytes) -> Tuple[str | None, str]:
>>>>>>> 8530967b
    with zipfile.ZipFile(io.BytesIO(workbook_bytes), "r") as source:
        sheet_bytes = source.read(_XLSX_SHEET_PATH)
        try:
            shared_strings_bytes = source.read("xl/sharedStrings.xml")
        except KeyError:
            shared_strings_bytes = b""

    shared_strings = _parse_shared_strings(shared_strings_bytes)
    return _locate_feature_list_overview(sheet_bytes, shared_strings)


def populate_feature_list(
    workbook_bytes: bytes,
    csv_text: str,
    project_overview: str | None = None,
) -> bytes:
    records = _normalize_feature_list_records(csv_text)
    with zipfile.ZipFile(io.BytesIO(workbook_bytes), "r") as source:
        sheet_bytes = source.read(_XLSX_SHEET_PATH)
        try:
            shared_strings_bytes = source.read("xl/sharedStrings.xml")
        except KeyError:
            shared_strings_bytes = b""

    shared_strings = _parse_shared_strings(shared_strings_bytes)
    overview_ref, _ = _locate_feature_list_overview(sheet_bytes, shared_strings)

    populator = WorksheetPopulator(sheet_bytes, start_row=8, columns=FEATURE_LIST_COLUMNS)
    populator.populate(records)

    updated_sheet = populator.to_bytes()
    if overview_ref and project_overview is not None:
        updated_sheet = _apply_project_overview_to_sheet(updated_sheet, overview_ref, project_overview)

    return _replace_sheet_bytes(workbook_bytes, updated_sheet)


TESTCASE_COLUMNS: Sequence[ColumnSpec] = (
    ColumnSpec(key="대분류", letter="A", style="31"),
    ColumnSpec(key="중분류", letter="B", style="31"),
    ColumnSpec(key="소분류", letter="C", style="18"),
    ColumnSpec(key="테스트 케이스 ID", letter="D", style="24"),
    ColumnSpec(key="테스트 시나리오", letter="E", style="18"),
    ColumnSpec(key="입력(사전조건 포함)", letter="F", style="18"),
    ColumnSpec(key="기대 출력(사후조건 포함)", letter="G", style="18"),
    ColumnSpec(key="테스트 결과", letter="H", style="19"),
    ColumnSpec(key="상세 테스트 결과", letter="I", style="7"),
    ColumnSpec(key="비고", letter="J", style="6"),
)

TESTCASE_EXPECTED_HEADERS: Sequence[str] = [
    "대분류",
    "중분류",
    "소분류",
    "테스트 케이스 ID",
    "테스트 시나리오",
    "입력(사전조건 포함)",
    "기대 출력(사후조건 포함)",
    "테스트 결과",
    "상세 테스트 결과",
    "비고",
]


def populate_testcase_list(workbook_bytes: bytes, csv_text: str) -> bytes:
    records = _parse_csv_records(csv_text, TESTCASE_EXPECTED_HEADERS)
    with zipfile.ZipFile(io.BytesIO(workbook_bytes), "r") as source:
        sheet_bytes = source.read(_XLSX_SHEET_PATH)
    populator = WorksheetPopulator(sheet_bytes, start_row=6, columns=TESTCASE_COLUMNS)
    populator.populate(records)
    return _replace_sheet_bytes(workbook_bytes, populator.to_bytes())


DEFECT_REPORT_COLUMNS: Sequence[ColumnSpec] = (
    ColumnSpec(key="순번", letter="A", style="24"),
    ColumnSpec(key="시험환경(OS)", letter="B", style="25"),
    ColumnSpec(key="결함요약", letter="C", style="10"),
    ColumnSpec(key="결함정도", letter="D", style="26"),
    ColumnSpec(key="발생빈도", letter="E", style="26"),
    ColumnSpec(key="품질특성", letter="F", style="25"),
    ColumnSpec(key="결함 설명", letter="G", style="23"),
    ColumnSpec(key="업체 응답", letter="H", style="10"),
    ColumnSpec(key="수정여부", letter="I", style="10"),
    ColumnSpec(key="비고", letter="J", style="11"),
)

DEFECT_REPORT_EXPECTED_HEADERS: Sequence[str] = [
    "순번",
    "시험환경(OS)",
    "결함요약",
    "결함정도",
    "발생빈도",
    "품질특성",
    "결함 설명",
    "업체 응답",
    "수정여부",
    "비고",
]

SECURITY_REPORT_EXPECTED_HEADERS: Sequence[str] = [
    "순번",
    "시험환경 OS",
    "결함 요약",
    "결함 정도",
    "발생 빈도",
    "품질 특성",
    "결함 설명",
    "업체 응답",
    "수정여부",
    "비고",
    "매핑 유형",
]


def populate_defect_report(
    workbook_bytes: bytes,
    csv_text: str,
    *,
    images: Mapping[int, Sequence[DefectReportImage]] | None = None,
    attachment_notes: Mapping[int, Sequence[str]] | None = None,
) -> bytes:
    records = _parse_csv_records(csv_text, DEFECT_REPORT_EXPECTED_HEADERS)

    with zipfile.ZipFile(io.BytesIO(workbook_bytes), "r") as source:
        sheet_bytes = source.read(_XLSX_SHEET_PATH)

    start_row = 6
    notes_map = attachment_notes or {}
    row_positions: Dict[int, int] = {}
    normalized_records: List[Dict[str, str]] = []

    for offset, record in enumerate(records):
        entry = dict(record)
        index_value = _safe_int(entry.get("순번"))
        if index_value is not None:
            row_positions[index_value] = start_row + offset
            note_names = notes_map.get(index_value)
            if note_names:
                entry["비고"] = _append_attachment_note(entry.get("비고"), note_names)
        normalized_records.append(entry)

    populator = WorksheetPopulator(
        sheet_bytes, start_row=start_row, columns=DEFECT_REPORT_COLUMNS
    )
    populator.populate(normalized_records)
    populated_sheet = populator.to_bytes()

    image_map = images or {}
    if not image_map:
        return _replace_sheet_bytes(workbook_bytes, populated_sheet)

    return _inject_defect_images(
        workbook_bytes,
        populated_sheet,
        row_positions,
        image_map,
        column_letter="J",
    )


def populate_security_report(workbook_bytes: bytes, csv_text: str) -> bytes:
    records = _parse_csv_records(csv_text, SECURITY_REPORT_EXPECTED_HEADERS)

    buffer = io.StringIO()
    writer = csv.writer(buffer)
    writer.writerow(DEFECT_REPORT_EXPECTED_HEADERS)
    for record in records:
        writer.writerow(
            [
                record.get("순번", ""),
                record.get("시험환경 OS", ""),
                record.get("결함 요약", ""),
                record.get("결함 정도", ""),
                record.get("발생 빈도", ""),
                record.get("품질 특성", ""),
                record.get("결함 설명", ""),
                record.get("업체 응답", ""),
                record.get("수정여부", ""),
                record.get("비고", ""),
            ]
        )

    converted_csv = buffer.getvalue()
    return populate_defect_report(workbook_bytes, converted_csv)


def _locate_column_width(root: ET.Element, column_index: int) -> float | None:
    namespace = {"main": _SPREADSHEET_NS}
    cols = root.find("main:cols", namespace)
    if cols is None:
        return None
    for col in cols.findall("main:col", namespace):
        try:
            min_idx = int(col.get("min", "0"))
            max_idx = int(col.get("max", "0"))
        except ValueError:
            continue
        if min_idx <= column_index <= max_idx:
            width_attr = col.get("width")
            if width_attr:
                try:
                    return float(width_attr)
                except ValueError:
                    continue
    return None


def _prepare_defect_image_anchors(
    sheet_root: ET.Element,
    row_positions: Dict[int, int],
    images_map: Mapping[int, Sequence[DefectReportImage]],
    column_letter: str,
) -> Tuple[ET.Element, List[Dict[str, object]], float]:
    namespace = {"main": _SPREADSHEET_NS}
    sheet_data = sheet_root.find("main:sheetData", namespace)
    if sheet_data is None:
        raise ValueError("워크시트 데이터 영역을 찾을 수 없습니다.")

    sheet_format = sheet_root.find("main:sheetFormatPr", namespace)
    default_row_height = 15.0
    if sheet_format is not None:
        try:
            default_row_height = float(sheet_format.get("defaultRowHeight", default_row_height))
        except (TypeError, ValueError):
            default_row_height = 15.0

    column_index = _column_to_index(column_letter)
    column_width = _locate_column_width(sheet_root, column_index) or 8.43
    column_width_px = max(1, _column_width_to_pixels(column_width))

    row_elements: Dict[int, ET.Element] = {}
    for row in sheet_data.findall("main:row", namespace):
        r_attr = row.get("r")
        if not r_attr:
            continue
        try:
            row_elements[int(r_attr)] = row
        except ValueError:
            continue

    anchors: List[Dict[str, object]] = []
    for defect_index, attachments in images_map.items():
        if not attachments:
            continue
        row_index = row_positions.get(defect_index)
        if row_index is None:
            continue
        row_elem = row_elements.get(row_index)
        if row_elem is None:
            continue

        try:
            current_height_points = float(row_elem.get("ht", default_row_height))
        except ValueError:
            current_height_points = default_row_height
        existing_height_px = _row_height_to_pixels(current_height_points)

        offset_px = 0.0
        required_height_px = existing_height_px
        for attachment_index, attachment in enumerate(attachments):
            width_px, height_px = _scale_image_dimensions(attachment.content, column_width_px)
            anchors.append(
                {
                    "row": row_index - 1,
                    "col": column_index - 1,
                    "row_offset_px": offset_px,
                    "width_px": width_px,
                    "height_px": height_px,
                    "attachment": attachment,
                }
            )
            offset_px += height_px
            required_height_px = max(required_height_px, offset_px)
            if attachment_index < len(attachments) - 1:
                offset_px += _IMAGE_VERTICAL_GAP_PX

        target_height_points = required_height_px * 72.0 / 96.0
        row_elem.set("ht", f"{target_height_points:.2f}")
        row_elem.set("customHeight", "1")

    return sheet_root, anchors, float(column_width_px)


def _update_content_types(
    xml_bytes: bytes, image_extensions: Iterable[str]
) -> bytes:
    root = ET.fromstring(xml_bytes)
    namespace = {"ct": _CONTENT_TYPES_NS}

    drawing_part = "/xl/drawings/drawing2.xml"
    found_drawing = False
    for override in root.findall("ct:Override", namespace):
        if override.get("PartName") == drawing_part:
            found_drawing = True
            break
    if not found_drawing:
        ET.SubElement(
            root,
            f"{{{_CONTENT_TYPES_NS}}}Override",
            {
                "PartName": drawing_part,
                "ContentType": "application/vnd.openxmlformats-officedocument.drawing+xml",
            },
        )

    existing_defaults = {
        default.get("Extension", "").lower(): default
        for default in root.findall("ct:Default", namespace)
    }

    for extension in image_extensions:
        if not extension:
            continue
        ext = extension.lower()
        if ext in existing_defaults:
            continue
        content_type = "image/png" if ext == "png" else "image/jpeg"
        ET.SubElement(
            root,
            f"{{{_CONTENT_TYPES_NS}}}Default",
            {"Extension": ext, "ContentType": content_type},
        )

    return ET.tostring(root, encoding="utf-8", xml_declaration=True)


def _inject_defect_images(
    workbook_bytes: bytes,
    sheet_bytes: bytes,
    row_positions: Dict[int, int],
    images_map: Mapping[int, Sequence[DefectReportImage]],
    column_letter: str,
) -> bytes:
    sheet_root = ET.fromstring(sheet_bytes)
    sheet_root, anchors, _ = _prepare_defect_image_anchors(
        sheet_root, row_positions, images_map, column_letter
    )

    if not anchors:
        updated_sheet = ET.tostring(sheet_root, encoding="utf-8", xml_declaration=True)
        return _replace_sheet_bytes(workbook_bytes, updated_sheet)

    updated_sheet = ET.tostring(sheet_root, encoding="utf-8", xml_declaration=True)

    source_buffer = io.BytesIO(workbook_bytes)
    with zipfile.ZipFile(source_buffer, "r") as source:
        sheet_rels_bytes = source.read("xl/worksheets/_rels/sheet1.xml.rels")
        content_types_bytes = source.read("[Content_Types].xml")

    rels_root = ET.fromstring(sheet_rels_bytes)
    existing_ids = []
    for rel in rels_root.findall(f"{{{_REL_NS}}}Relationship"):
        rel_id = rel.get("Id")
        if rel_id:
            existing_ids.append(rel_id)
    max_id = 0
    for rel_id in existing_ids:
        if rel_id.startswith("rId"):
            try:
                max_id = max(max_id, int(rel_id[3:]))
            except ValueError:
                continue
    sheet_rel_id = f"rId{max_id + 1}"
    ET.SubElement(
        rels_root,
        f"{{{_REL_NS}}}Relationship",
        {
            "Id": sheet_rel_id,
            "Type": "http://schemas.openxmlformats.org/officeDocument/2006/relationships/drawing",
            "Target": "../drawings/drawing2.xml",
        },
    )
    updated_rels = ET.tostring(rels_root, encoding="utf-8", xml_declaration=True)

    drawing_root = ET.Element(
        f"{{{_DRAWING_NS}}}wsDr",
        {"xmlns:xdr": _DRAWING_NS, "xmlns:a": _DRAWING_A_NS},
    )
    drawing_rels_root = ET.Element(f"{{{_REL_NS}}}Relationships")
    used_names: Dict[str, int] = {}
    image_entries: List[Tuple[str, bytes]] = []

    for index, anchor in enumerate(anchors, start=1):
        attachment = anchor["attachment"]
        filename = _normalized_image_filename(getattr(attachment, "file_name", ""), used_names)
        rel_id = f"rId{index}"
        image_entries.append((filename, attachment.content))

        anchor_elem = ET.SubElement(drawing_root, f"{{{_DRAWING_NS}}}oneCellAnchor")
        from_elem = ET.SubElement(anchor_elem, f"{{{_DRAWING_NS}}}from")
        ET.SubElement(from_elem, f"{{{_DRAWING_NS}}}col").text = str(int(anchor["col"]))
        ET.SubElement(from_elem, f"{{{_DRAWING_NS}}}colOff").text = "0"
        ET.SubElement(from_elem, f"{{{_DRAWING_NS}}}row").text = str(int(anchor["row"]))
        ET.SubElement(from_elem, f"{{{_DRAWING_NS}}}rowOff").text = str(
            _pixels_to_emu(float(anchor["row_offset_px"]))
        )

        ET.SubElement(
            anchor_elem,
            f"{{{_DRAWING_NS}}}ext",
            {
                "cx": str(_pixels_to_emu(float(anchor["width_px"]))),
                "cy": str(_pixels_to_emu(float(anchor["height_px"]))),
            },
        )

        pic = ET.SubElement(anchor_elem, f"{{{_DRAWING_NS}}}pic")
        nv_pic = ET.SubElement(pic, f"{{{_DRAWING_NS}}}nvPicPr")
        ET.SubElement(
            nv_pic,
            f"{{{_DRAWING_NS}}}cNvPr",
            {"id": str(index), "name": filename},
        )
        c_nv_pic_pr = ET.SubElement(nv_pic, f"{{{_DRAWING_NS}}}cNvPicPr")
        ET.SubElement(c_nv_pic_pr, f"{{{_DRAWING_A_NS}}}picLocks", {"noChangeAspect": "1"})

        blip_fill = ET.SubElement(pic, f"{{{_DRAWING_NS}}}blipFill")
        ET.SubElement(
            blip_fill,
            f"{{{_DRAWING_A_NS}}}blip",
            {f"{{{_REL_NS}}}embed": rel_id},
        )
        stretch = ET.SubElement(blip_fill, f"{{{_DRAWING_A_NS}}}stretch")
        ET.SubElement(stretch, f"{{{_DRAWING_A_NS}}}fillRect")

        sp_pr = ET.SubElement(pic, f"{{{_DRAWING_NS}}}spPr")
        ET.SubElement(sp_pr, f"{{{_DRAWING_A_NS}}}xfrm")
        prst_geom = ET.SubElement(sp_pr, f"{{{_DRAWING_A_NS}}}prstGeom", {"prst": "rect"})
        ET.SubElement(prst_geom, f"{{{_DRAWING_A_NS}}}avLst")

        ET.SubElement(anchor_elem, f"{{{_DRAWING_NS}}}clientData")

        ET.SubElement(
            drawing_rels_root,
            f"{{{_REL_NS}}}Relationship",
            {
                "Id": rel_id,
                "Type": "http://schemas.openxmlformats.org/officeDocument/2006/relationships/image",
                "Target": f"../media/{filename}",
            },
        )

    drawing_xml = ET.tostring(drawing_root, encoding="utf-8", xml_declaration=True)
    drawing_rels_xml = ET.tostring(
        drawing_rels_root, encoding="utf-8", xml_declaration=True
    )

    image_extensions = {filename.rsplit(".", 1)[-1].lower() for filename, _ in image_entries}
    updated_content_types = _update_content_types(content_types_bytes, image_extensions)

    # Add drawing reference to sheet xml
    drawing_elem = ET.Element(f"{{{_SPREADSHEET_NS}}}drawing")
    drawing_elem.set(f"{{{_REL_NS}}}id", sheet_rel_id)
    sheet_root.append(drawing_elem)
    final_sheet = ET.tostring(sheet_root, encoding="utf-8", xml_declaration=True)

    source_buffer.seek(0)
    output_buffer = io.BytesIO()
    with zipfile.ZipFile(source_buffer, "r") as source, zipfile.ZipFile(output_buffer, "w") as target:
        for info in source.infolist():
            data = source.read(info.filename)
            if info.filename == _XLSX_SHEET_PATH:
                data = final_sheet
            elif info.filename == "xl/worksheets/_rels/sheet1.xml.rels":
                data = updated_rels
            elif info.filename == "[Content_Types].xml":
                data = updated_content_types
            target.writestr(info, data)

        target.writestr("xl/drawings/drawing2.xml", drawing_xml)
        target.writestr("xl/drawings/_rels/drawing2.xml.rels", drawing_rels_xml)
        for filename, content in image_entries:
            target.writestr(f"xl/media/{filename}", content)

    return output_buffer.getvalue()<|MERGE_RESOLUTION|>--- conflicted
+++ resolved
@@ -774,11 +774,6 @@
     return records
 
 
-<<<<<<< HEAD
-=======
-_FEATURE_LIST_START_ROW = 8
-
->>>>>>> 8530967b
 _FEATURE_LIST_HEADER_ALIASES: Mapping[str, Tuple[str, ...]] = {
     "대분류": ("대분류", "대 분류", "상위 기능", "상위기능"),
     "중분류": ("중분류", "중 분류", "중간 기능", "중간기능"),
@@ -843,7 +838,6 @@
     cleaned = value.strip()
     if not cleaned:
         return ""
-<<<<<<< HEAD
 
     segments = re.split(r"[\r\n]+|(?<=[.!?])\s+", cleaned)
     for segment in segments:
@@ -908,8 +902,6 @@
         normalized_records.append(entry)
 
     return normalized_records
-=======
->>>>>>> 8530967b
 
     segments = re.split(r"[\r\n]+|(?<=[.!?])\s+", cleaned)
     for segment in segments:
@@ -919,69 +911,8 @@
                 return candidate[:157].rstrip() + "…"
             return candidate
 
-<<<<<<< HEAD
 def populate_feature_list(workbook_bytes: bytes, csv_text: str) -> bytes:
     records = _normalize_feature_list_records(csv_text)
-=======
-    if len(cleaned) > 160:
-        return cleaned[:157].rstrip() + "…"
-    return cleaned
-
-
-def _normalize_feature_list_records(csv_text: str) -> List[Dict[str, str]]:
-    stripped = csv_text.strip()
-    if not stripped:
-        return []
-
-    reader = csv.reader(io.StringIO(stripped))
-    rows = [row for row in reader if any(cell.strip() for cell in row)]
-    if not rows:
-        return []
-
-    header = [cell.strip() for cell in rows[0]]
-    if header:
-        header[0] = header[0].lstrip("\ufeff")
-
-    column_map: Dict[str, int] = {}
-    for idx, name in enumerate(header):
-        if not name:
-            continue
-        matched = match_feature_list_header(name)
-        if matched and matched not in column_map:
-            column_map[matched] = idx
-
-    for fallback_index, column_name in enumerate(FEATURE_LIST_EXPECTED_HEADERS):
-        column_map.setdefault(column_name, fallback_index)
-
-    normalized_records: List[Dict[str, str]] = []
-    for raw in rows[1:]:
-        entry: Dict[str, str] = {}
-        has_value = False
-        for column_name in FEATURE_LIST_EXPECTED_HEADERS:
-            index = column_map.get(column_name)
-            value = ""
-            if index is not None and index < len(raw):
-                value = raw[index].strip()
-            if value:
-                has_value = True
-            entry[column_name] = value
-        if not has_value:
-            continue
-
-        overview = entry.get("기능 개요", "")
-        description = entry.get("기능 설명", "")
-        if not overview and description:
-            entry["기능 개요"] = summarize_feature_description(description)
-        elif overview and not description:
-            entry["기능 설명"] = overview
-
-        normalized_records.append(entry)
-
-    return normalized_records
-
-
-def extract_feature_list_overview(workbook_bytes: bytes) -> Tuple[str | None, str]:
->>>>>>> 8530967b
     with zipfile.ZipFile(io.BytesIO(workbook_bytes), "r") as source:
         sheet_bytes = source.read(_XLSX_SHEET_PATH)
         try:
