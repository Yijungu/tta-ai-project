from __future__ import annotations

import csv
import io
import re
import copy
from dataclasses import dataclass
from typing import Dict, Iterable, List, Mapping, Sequence, Tuple
from xml.etree import ElementTree as ET
import zipfile
from copy import copy as clone_style

from .utils import parse_csv_records as _parse_csv_records


def summarize_feature_description(description: object, max_length: int = 120) -> str:
    """Create a compact single-line summary for a feature description.

    Google Drive routes historically imported this helper to pre-process
    descriptions before writing them back to legacy templates.  Some runtime
    environments still import it even though the current workflow no longer
    relies on the summarised value.  Providing a tolerant implementation keeps
    backward compatibility without reintroducing the old behaviour.

    The function returns a trimmed, whitespace-normalised string and limits the
    length to ``max_length`` characters, appending an ellipsis when truncation
    occurs.
    """

    if description is None:
        return ""

    try:
        text = str(description)
    except Exception:
        return ""

    cleaned = " ".join(text.split())
    if not cleaned:
        return ""

    if len(cleaned) <= max_length:
        return cleaned

    truncated = cleaned[: max(1, max_length - 1)].rstrip()
    if len(truncated) < len(cleaned):
        return f"{truncated}…"
    return truncated

_SPREADSHEET_NS = "http://schemas.openxmlformats.org/spreadsheetml/2006/main"
_XML_NS = "http://www.w3.org/XML/1998/namespace"
_XLSX_SHEET_PATH = "xl/worksheets/sheet1.xml"
_DRAWING_NS = "http://schemas.openxmlformats.org/drawingml/2006/spreadsheetDrawing"
_DRAWING_A_NS = "http://schemas.openxmlformats.org/drawingml/2006/main"
_REL_NS = "http://schemas.openxmlformats.org/officeDocument/2006/relationships"
_CONTENT_TYPES_NS = "http://schemas.openxmlformats.org/package/2006/content-types"
_EMU_PER_PIXEL = 9525
_IMAGE_VERTICAL_GAP_PX = 4


@dataclass(frozen=True)
class ColumnSpec:
    key: str
    letter: str
    style: str


@dataclass(frozen=True)
class DefectReportImage:
    file_name: str
    content: bytes
    content_type: str | None = None


def _safe_int(value: object) -> int | None:
    if value is None:
        return None
    try:
        text = str(value).strip()
    except Exception:
        return None
    if not text:
        return None
    try:
        return int(text)
    except ValueError:
        return None


def _append_attachment_note(value: object, names: Sequence[str]) -> str:
    cleaned_names = [str(name).strip() for name in names if str(name).strip()]
    existing = str(value or "").strip()
    if not cleaned_names:
        return existing
    if existing and all(name in existing for name in cleaned_names):
        return existing
    note = f"(첨부: {', '.join(cleaned_names)})"
    if note in existing:
        return existing
    if existing:
        return f"{existing}\n{note}"
    return note


def _column_width_to_pixels(width: float) -> int:
    if width <= 0:
        return 64
    return max(1, int(round(width * 7.0 + 5)))


def _row_height_to_pixels(height_points: float) -> float:
    if height_points <= 0:
        height_points = 15.0
    return height_points * 96.0 / 72.0


def _pixels_to_emu(pixels: float) -> int:
    if pixels <= 0:
        pixels = 1
    return int(round(pixels * _EMU_PER_PIXEL))


def _image_dimensions(content: bytes) -> Tuple[int, int]:
    if len(content) >= 24 and content.startswith(b"\x89PNG\r\n\x1a\n"):
        width = int.from_bytes(content[16:20], "big")
        height = int.from_bytes(content[20:24], "big")
        return width, height

    if len(content) > 4 and content.startswith(b"\xff\xd8"):
        index = 2
        length = len(content)
        while index + 9 < length:
            if content[index] != 0xFF:
                break
            marker = content[index + 1]
            if marker == 0xD9:
                break
            if marker in {0xC0, 0xC1, 0xC2, 0xC3, 0xC5, 0xC6, 0xC7, 0xC9, 0xCA, 0xCB, 0xCD, 0xCE, 0xCF}:
                block_length = int.from_bytes(content[index + 2 : index + 4], "big")
                start = index + 4
                if start + 5 < length:
                    height = int.from_bytes(content[start + 1 : start + 3], "big")
                    width = int.from_bytes(content[start + 3 : start + 5], "big")
                    return width, height
                break
            block_length = int.from_bytes(content[index + 2 : index + 4], "big")
            if block_length <= 0:
                break
            index += 2 + block_length

    return 0, 0


def _scale_image_dimensions(content: bytes, max_width_px: int) -> Tuple[int, int]:
    width, height = _image_dimensions(content)
    if width <= 0 or height <= 0:
        width = max_width_px
        height = int(round(max_width_px * 0.75))
    scale = 1.0
    if width > max_width_px > 0:
        scale = max_width_px / float(width)
    scaled_width = max(1, int(round(width * scale)))
    scaled_height = max(1, int(round(height * scale)))
    return scaled_width, scaled_height


def _normalized_image_filename(name: str, used: Dict[str, int]) -> str:
    base = (name or "defect-image").strip()
    base = re.sub(r"[^A-Za-z0-9._-]", "_", base) or "defect-image"
    if "." not in base:
        base = f"{base}.png"
    root, dot, ext = base.rpartition(".")
    if not root:
        root = ext
        ext = "png"
    ext = ext.lower()
    key = f"{root}.{ext}" if dot else f"{root}.{ext}"
    count = used.get(key, 0)
    if count:
        key = f"{root}_{count}.{ext}"
    used[f"{root}.{ext}"] = count + 1
    return key

def _column_to_index(letter: str) -> int:
    result = 0
    for char in letter:
        if not char.isalpha():
            break
        result = result * 26 + (ord(char.upper()) - ord("A") + 1)
    return result


def _index_to_column(index: int) -> str:
    if index <= 0:
        index = 1
    letters: List[str] = []
    while index:
        index, remainder = divmod(index - 1, 26)
        letters.append(chr(ord("A") + remainder))
    if not letters:
        return "A"
    return "".join(reversed(letters))


def _split_cell(reference: str) -> tuple[str, int]:
    match = re.match(r"([A-Z]+)(\d+)", reference)
    if not match:
        raise ValueError(f"셀 참조를 해석할 수 없습니다: {reference}")
    column, row = match.groups()
    return column, int(row)


def _parse_dimension(ref: str) -> tuple[str, int, str, int]:
    if ":" in ref:
        start_ref, end_ref = ref.split(":", 1)
    else:
        start_ref = end_ref = ref
    start_col, start_row = _split_cell(start_ref)
    end_col, end_row = _split_cell(end_ref)
    return start_col, start_row, end_col, end_row


def _parse_shared_strings(data: bytes) -> List[str]:
    if not data:
        return []

    try:
        root = ET.fromstring(data)
    except ET.ParseError:
        return []

    ns = {"s": _SPREADSHEET_NS}
    values: List[str] = []
    for si in root.findall("s:si", ns):
        text_segments: List[str] = []
        for text_node in si.findall(".//s:t", ns):
            if text_node.text:
                text_segments.append(text_node.text)
        values.append("".join(text_segments))
    return values


def _cell_text_from_sheet(
    cell: ET.Element,
    *,
    shared_strings: Sequence[str],
) -> str:
    text_type = (cell.get("t") or "").strip().lower()
    ns = {"s": _SPREADSHEET_NS}

    if text_type == "inlinestr":
        text_elem = cell.find("s:is/s:t", ns)
        return text_elem.text if text_elem is not None and text_elem.text else ""

    value_elem = cell.find("s:v", ns)
    if value_elem is None or value_elem.text is None:
        return ""

    if text_type == "s":
        try:
            index = int(value_elem.text)
        except ValueError:
            return ""
        if 0 <= index < len(shared_strings):
            return shared_strings[index] or ""
        return ""

    return value_elem.text or ""


def _find_sheet_row(root: ET.Element, row_index: int) -> ET.Element | None:
    ns = {"s": _SPREADSHEET_NS}
    return root.find(f"s:sheetData/s:row[@r='{row_index}']", ns)


def _find_sheet_cell(row: ET.Element, column: str) -> ET.Element | None:
    ns = {"s": _SPREADSHEET_NS}
    target_index = _column_to_index(column)
    for cell in row.findall("s:c", ns):
        ref = (cell.get("r") or "").strip()
        if ref:
            cell_column = "".join(filter(str.isalpha, ref))
        else:
            cell_column = ""
        if cell_column and _column_to_index(cell_column) == target_index:
            return cell
    return None


def _clear_cell(cell: ET.Element) -> None:
    if "t" in cell.attrib:
        del cell.attrib["t"]
    for child in list(cell):
        cell.remove(child)


def _set_cell_text(cell: ET.Element, value: str) -> None:
    _clear_cell(cell)
    cleaned = value.strip()
    if not cleaned:
        return

    cell.set("t", "inlineStr")
    is_elem = ET.SubElement(cell, f"{{{_SPREADSHEET_NS}}}is")
    text_elem = ET.SubElement(is_elem, f"{{{_SPREADSHEET_NS}}}t")
    if cleaned != value or "\n" in value:
        text_elem.set(f"{{{_XML_NS}}}space", "preserve")
        text_elem.text = value
    else:
        text_elem.text = cleaned


def _locate_feature_list_overview(
    sheet_bytes: bytes,
    shared_strings: Sequence[str],
) -> Tuple[str | None, str]:
    feature_start_row = globals().get("_FEATURE_LIST_START_ROW", 8)
    try:
        root = ET.fromstring(sheet_bytes)
    except ET.ParseError:
        return None, ""

    ns = {"s": _SPREADSHEET_NS}
    sheet_data = root.find("s:sheetData", ns)
    if sheet_data is None:
        return None, ""

    merges: List[Tuple[str, int, str, int]] = []
    merge_container = root.find("s:mergeCells", ns)
    if merge_container is not None:
        for merge in merge_container.findall("s:mergeCell", ns):
            ref = (merge.get("ref") or "").strip()
            if not ref:
                continue
            try:
                if ":" in ref:
                    start_ref, end_ref = ref.split(":", 1)
                else:
                    start_ref = end_ref = ref
                start_col, start_row = _split_cell(start_ref)
                end_col, end_row = _split_cell(end_ref)
            except ValueError:
                continue
            merges.append((start_col, start_row, end_col, end_row))

    cell_map: Dict[str, ET.Element] = {}
    for row in sheet_data.findall("s:row", ns):
        for cell in row.findall("s:c", ns):
            ref = (cell.get("r") or "").strip()
            if ref:
                cell_map[ref] = cell

    for ref, cell in cell_map.items():
        try:
            column, row_index = _split_cell(ref)
        except ValueError:
            continue

        if row_index >= feature_start_row:
            continue

        raw_text = _cell_text_from_sheet(cell, shared_strings=shared_strings).strip()
        if not raw_text:
            continue

        normalized = match_feature_list_header(raw_text) or ""
        normalized_token = _normalize_feature_header_token(raw_text)
        if normalized_token not in {"개요", "프로젝트개요"} and normalized != "기능 개요":
            continue

        column_index = _column_to_index(column)
        header_span: Tuple[str, int, str, int] | None = None
        for start_col, start_row, end_col, end_row in merges:
            start_index = _column_to_index(start_col)
            end_index = _column_to_index(end_col)
            if start_row <= row_index <= end_row and start_index <= column_index <= end_index:
                header_span = (start_col, start_row, end_col, end_row)
                break

        candidate_ref: str | None = None
        candidate_ranges: List[Tuple[str, int, str, int]] = []
        if header_span is not None:
            header_end_row = header_span[3]
            for start_col, start_row, end_col, end_row in merges:
                if start_col == header_span[0] and end_col == header_span[2]:
                    if start_row > header_end_row and start_row <= header_end_row + 6:
                        candidate_ranges.append((start_col, start_row, end_col, end_row))
            if candidate_ranges:
                start_col, start_row, _, _ = min(
                    candidate_ranges, key=lambda item: (item[1], _column_to_index(item[0]))
                )
                candidate_ref = f"{start_col}{start_row}"

        if candidate_ref is None:
            next_row = row_index + 1
            for start_col, start_row, end_col, end_row in merges:
                start_index = _column_to_index(start_col)
                end_index = _column_to_index(end_col)
                if start_row <= next_row <= end_row and start_index <= column_index <= end_index:
                    candidate_ref = f"{start_col}{start_row}"
                    break

        if candidate_ref is None:
            candidate_ref = f"{column}{row_index + 1}"

        cell_elem = cell_map.get(candidate_ref)
        value = ""
        if cell_elem is not None:
            value = _cell_text_from_sheet(cell_elem, shared_strings=shared_strings).strip()

        return candidate_ref, value

    return None, ""


def _apply_project_overview_to_sheet(sheet_bytes: bytes, cell_ref: str, value: str) -> bytes:
    try:
        root = ET.fromstring(sheet_bytes)
    except ET.ParseError:
        return sheet_bytes

    try:
        column, row_index = _split_cell(cell_ref)
    except ValueError:
        return sheet_bytes

    ns = {"s": _SPREADSHEET_NS}
    sheet_data = root.find("s:sheetData", ns)
    if sheet_data is None:
        return sheet_bytes

    row = _find_sheet_row(root, row_index)
    if row is None:
        row_tag = f"{{{_SPREADSHEET_NS}}}row"
        row = ET.Element(row_tag, {"r": str(row_index)})
        inserted = False
        for idx, existing in enumerate(sheet_data.findall("s:row", ns)):
            existing_r = existing.get("r") or ""
            try:
                existing_index = int(existing_r)
            except ValueError:
                continue
            if existing_index > row_index:
                sheet_data.insert(idx, row)
                inserted = True
                break
        if not inserted:
            sheet_data.append(row)

    cell = _find_sheet_cell(row, column)
    if cell is None:
        cell_tag = f"{{{_SPREADSHEET_NS}}}c"
        cell = ET.Element(cell_tag, {"r": f"{column}{row_index}"})

        style_candidate = None
        for existing in row.findall("s:c", ns):
            style_attr = existing.get("s")
            if style_attr:
                style_candidate = style_attr
                break
        if style_candidate:
            cell.set("s", style_candidate)

        target_index = _column_to_index(column)
        inserted = False
        for idx, existing in enumerate(row.findall("s:c", ns)):
            existing_ref = existing.get("r") or ""
            existing_col = "".join(filter(str.isalpha, existing_ref))
            if not existing_col:
                continue
            if _column_to_index(existing_col) > target_index:
                row.insert(idx, cell)
                inserted = True
                break
        if not inserted:
            row.append(cell)

    _set_cell_text(cell, value)

    dimension = root.find("s:dimension", ns)
    if dimension is None:
        dimension_tag = f"{{{_SPREADSHEET_NS}}}dimension"
        dimension = ET.Element(dimension_tag)
        inserted = False
        for idx, child in enumerate(list(root)):
            if child.tag in {dimension_tag, f"{{{_SPREADSHEET_NS}}}sheetData"}:
                root.insert(idx, dimension)
                inserted = True
                break
        if not inserted:
            root.insert(0, dimension)

    ref = (dimension.get("ref") or "").strip()
    current_col_index = _column_to_index(column)
    if ref:
        start_col, start_row, end_col, end_row = _parse_dimension(ref)
        start_col_index = _column_to_index(start_col)
        end_col_index = _column_to_index(end_col)
    else:
        start_row = end_row = row_index
        start_col_index = end_col_index = current_col_index

    updated = False
    if row_index < start_row:
        start_row = row_index
        updated = True
    if row_index > end_row:
        end_row = row_index
        updated = True
    if current_col_index < start_col_index:
        start_col_index = current_col_index
        updated = True
    if current_col_index > end_col_index:
        end_col_index = current_col_index
        updated = True

    if updated or not ref:
        dimension.set(
            "ref",
            f"{_index_to_column(start_col_index)}{start_row}:{_index_to_column(end_col_index)}{end_row}",
        )

    return ET.tostring(root, encoding="utf-8", xml_declaration=True)


class WorksheetPopulator:
    def __init__(
        self,
        sheet_bytes: bytes,
        *,
        start_row: int,
        columns: Sequence[ColumnSpec],
    ) -> None:
        self._ns = {"s": _SPREADSHEET_NS}
        self._root = ET.fromstring(sheet_bytes)
        self._sheet_data = self._root.find("s:sheetData", self._ns)
        if self._sheet_data is None:
            raise ValueError("워크시트 데이터 영역을 찾을 수 없습니다.")

        self._start_row = start_row
        self._column_specs = list(columns)
        if not self._column_specs:
            raise ValueError("채울 열 정보가 없습니다.")

        self._dimension = self._root.find("s:dimension", self._ns)
        ref = ""
        if self._dimension is not None:
            ref = (self._dimension.get("ref") or "").strip()

        if not ref:
            ref = self._infer_dimension()
            if not ref:
                raise ValueError("워크시트 범위 정보를 찾을 수 없습니다.")

            dimension_tag = f"{{{_SPREADSHEET_NS}}}dimension"
            if self._dimension is None:
                self._dimension = ET.Element(dimension_tag)
                inserted = False
                for idx, child in enumerate(list(self._root)):
                    if child.tag in {dimension_tag, f"{{{_SPREADSHEET_NS}}}sheetData"}:
                        self._root.insert(idx, self._dimension)
                        inserted = True
                        break
                if not inserted:
                    self._root.insert(0, self._dimension)
            self._dimension.set("ref", ref)

        (
            self._dimension_start_col,
            self._dimension_start_row,
            self._dimension_end_col,
            self._dimension_end_row,
        ) = _parse_dimension(ref)

        self._row_cache: Dict[int, ET.Element] = {}
        for row in self._sheet_data.findall("s:row", self._ns):
            r_attr = row.get("r")
            if not r_attr:
                continue
            try:
                index = int(r_attr)
            except ValueError:
                continue
            self._row_cache[index] = row

        template_row = self._row_cache.get(self._start_row)
        if template_row is None:
            raise ValueError("템플릿 행을 찾을 수 없습니다.")
        self._template_row = copy.deepcopy(template_row)

    def _infer_dimension(self) -> str | None:
        min_col: int | None = None
        max_col: int | None = None
        min_row: int | None = None
        max_row: int | None = None

        for row in self._sheet_data.findall("s:row", self._ns):
            row_index = _safe_int(row.get("r"))
            if row_index is not None:
                if min_row is None or row_index < min_row:
                    min_row = row_index
                if max_row is None or row_index > max_row:
                    max_row = row_index

            for cell in row.findall("s:c", self._ns):
                ref = (cell.get("r") or "").strip()
                if not ref:
                    continue
                try:
                    column, row_number = _split_cell(ref)
                except ValueError:
                    if row_index is None:
                        continue
                    column = "".join(filter(str.isalpha, ref))
                    if not column:
                        continue
                    row_number = row_index

                column_index = _column_to_index(column)
                if column_index:
                    if min_col is None or column_index < min_col:
                        min_col = column_index
                    if max_col is None or column_index > max_col:
                        max_col = column_index
                if row_number:
                    if min_row is None or row_number < min_row:
                        min_row = row_number
                    if max_row is None or row_number > max_row:
                        max_row = row_number

        if (min_col is None or max_col is None) and self._column_specs:
            column_indices = [
                _column_to_index(spec.letter)
                for spec in self._column_specs
                if spec.letter
            ]
            if column_indices:
                if min_col is None:
                    min_col = min(column_indices)
                if max_col is None:
                    max_col = max(column_indices)

        if min_row is None:
            min_row = self._start_row
        if max_row is None:
            max_row = self._start_row

        if min_col is None or max_col is None:
            return None

        start_col = _index_to_column(min_col)
        end_col = _index_to_column(max_col)
        return f"{start_col}{min_row}:{end_col}{max_row}"

    def _tag(self, name: str) -> str:
        return f"{{{_SPREADSHEET_NS}}}{name}"

    @staticmethod
    def _cell_column(cell: ET.Element) -> str:
        ref = cell.get("r", "")
        return "".join(filter(str.isalpha, ref))

    def _ensure_row(self, index: int) -> ET.Element:
        if index in self._row_cache:
            return self._row_cache[index]

        row = copy.deepcopy(self._template_row)
        row.set("r", str(index))
        for cell in row.findall("s:c", self._ns):
            column = self._cell_column(cell)
            cell.set("r", f"{column}{index}")
            self._clear_cell(cell)
        self._sheet_data.append(row)
        self._row_cache[index] = row
        if index > self._dimension_end_row:
            self._dimension_end_row = index
        return row

    def _clear_cell(self, cell: ET.Element) -> None:
        if "t" in cell.attrib:
            del cell.attrib["t"]
        for child in list(cell):
            cell.remove(child)

    def _clear_row(self, row: ET.Element) -> None:
        for cell in row.findall("s:c", self._ns):
            self._clear_cell(cell)

    def _ensure_cell(self, row: ET.Element, spec: ColumnSpec) -> ET.Element:
        column = spec.letter
        target_index = _column_to_index(column)
        for cell in row.findall("s:c", self._ns):
            if self._cell_column(cell) == column:
                cell.set("r", f"{column}{row.get('r')}")
                cell.set("s", spec.style)
                return cell

        new_cell = ET.Element(self._tag("c"), {
            "r": f"{column}{row.get('r')}",
            "s": spec.style,
        })
        inserted = False
        for idx, existing in enumerate(list(row)):
            if existing.tag != self._tag("c"):
                continue
            existing_col = self._cell_column(existing)
            if _column_to_index(existing_col) > target_index:
                row.insert(idx, new_cell)
                inserted = True
                break
        if not inserted:
            row.append(new_cell)
        return new_cell

    def _set_cell_value(self, cell: ET.Element, value: str) -> None:
        self._clear_cell(cell)
        cleaned = value.strip()
        if not cleaned:
            return

        cell.set("t", "inlineStr")
        is_elem = ET.SubElement(cell, self._tag("is"))
        t_elem = ET.SubElement(is_elem, self._tag("t"))
        if cleaned != value or "\n" in value:
            t_elem.set(f"{{{_XML_NS}}}space", "preserve")
            t_elem.text = value
        else:
            t_elem.text = cleaned

    def populate(self, records: Sequence[Dict[str, str]]) -> None:
        # 우선 기존 데이터를 비웁니다.
        for index, row in self._row_cache.items():
            if index >= self._start_row:
                self._clear_row(row)

        for offset, record in enumerate(records):
            row_index = self._start_row + offset
            row = self._ensure_row(row_index)
            for spec in self._column_specs:
                value = record.get(spec.key, "")
                cell = self._ensure_cell(row, spec)
                self._set_cell_value(cell, value)

        limit = self._start_row + len(records)
        for index in sorted(self._row_cache):
            if index >= limit:
                row = self._row_cache[index]
                self._clear_row(row)

        if records:
            last_row = self._start_row + len(records) - 1
        else:
            last_row = self._start_row
        if last_row > self._dimension_end_row:
            self._dimension_end_row = last_row
        self._dimension.set(
            "ref",
            f"{self._dimension_start_col}{self._dimension_start_row}:{self._dimension_end_col}{self._dimension_end_row}",
        )

    def to_bytes(self) -> bytes:
        return ET.tostring(self._root, encoding="utf-8", xml_declaration=True)


def _replace_sheet_bytes(workbook_bytes: bytes, new_sheet_bytes: bytes) -> bytes:
    source_buffer = io.BytesIO(workbook_bytes)
    output_buffer = io.BytesIO()
    with zipfile.ZipFile(source_buffer, "r") as source_zip:
        with zipfile.ZipFile(output_buffer, "w") as target_zip:
            for info in source_zip.infolist():
                data = source_zip.read(info.filename)
                if info.filename == _XLSX_SHEET_PATH:
                    data = new_sheet_bytes
                target_zip.writestr(info, data)
    return output_buffer.getvalue()
<<<<<<< HEAD
=======


def _normalize_header_token(value: str) -> str:
    cleaned = str(value or "").strip().lower()
    if not cleaned:
        return ""
    cleaned = cleaned.lstrip("\ufeff")
    cleaned = re.sub(r"[\s\u00a0]+", "", cleaned)
    cleaned = re.sub(r"[()\[\]{}<>]+", "", cleaned)
    cleaned = cleaned.replace("-", "").replace("_", "")
    return cleaned


def _parse_csv_records(csv_text: str, expected_columns: Sequence[str]) -> List[Dict[str, str]]:
    stripped = csv_text.strip()
    if not stripped:
        return []

    reader = csv.reader(io.StringIO(stripped))
    rows = [row for row in reader]
    if not rows:
        return []

    header = [cell.strip() for cell in rows[0]]
    if header:
        header[0] = header[0].lstrip("\ufeff")
    column_index: Dict[str, int] = {}
    normalized_lookup: Dict[str, str] = {}
    for column in expected_columns:
        normalized = _normalize_header_token(column)
        if normalized and normalized not in normalized_lookup:
            normalized_lookup[normalized] = column

    for idx, name in enumerate(header):
        if not name:
            continue
        column_index.setdefault(name, idx)
        normalized = _normalize_header_token(name)
        canonical = normalized_lookup.get(normalized)
        if canonical:
            column_index.setdefault(canonical, idx)

    missing = [column for column in expected_columns if column not in column_index]
    if missing:
        raise ValueError(f"CSV에 필요한 열이 없습니다: {', '.join(missing)}")

    records: List[Dict[str, str]] = []
    for raw in rows[1:]:
        entry: Dict[str, str] = {}
        is_empty = True
        for column in expected_columns:
            idx = column_index[column]
            value = raw[idx].strip() if idx < len(raw) else ""
            if value:
                is_empty = False
            entry[column] = value
        if not is_empty:
            records.append(entry)
    return records


>>>>>>> ef145cd0
_FEATURE_LIST_START_ROW = 8

_FEATURE_LIST_HEADER_ALIASES: Mapping[str, Tuple[str, ...]] = {
    "대분류": ("대분류", "대 분류", "상위 기능", "상위기능"),
    "중분류": ("중분류", "중 분류", "중간 기능", "중간기능"),
    "소분류": ("소분류", "소 분류", "세부 기능", "세부기능"),
    "기능 설명": (
        "기능 설명",
        "상세 설명",
        "상세 내용",
        "기능 상세",
        "상세내용",
        "상세설명",
        "기능상세",
        "내용",
    ),
    "기능 개요": ("기능 개요", "개요", "요약", "기능 요약", "요약 설명", "개요 설명"),
}


def _normalize_feature_header_token(value: str) -> str:
    cleaned = value.strip().lower()
    if not cleaned:
        return ""
    cleaned = re.sub(r"[\s\u00a0]+", "", cleaned)
    cleaned = re.sub(r"[()\[\]{}<>]+", "", cleaned)
    cleaned = cleaned.replace("-", "").replace("_", "")
    return cleaned


_FEATURE_LIST_NORMALIZED_HEADERS: Dict[str, str] = {}
for canonical, variants in _FEATURE_LIST_HEADER_ALIASES.items():
    for variant in variants:
        normalized = _normalize_feature_header_token(variant)
        if normalized and normalized not in _FEATURE_LIST_NORMALIZED_HEADERS:
            _FEATURE_LIST_NORMALIZED_HEADERS[normalized] = canonical


def match_feature_list_header(value: str) -> str | None:
    normalized = _normalize_feature_header_token(value)
    if not normalized:
        return None
    return _FEATURE_LIST_NORMALIZED_HEADERS.get(normalized)


# Keep these column declarations flush-left; earlier packaging issues inserted
# accidental leading spaces which triggered IndentationError during import.
FEATURE_LIST_COLUMNS: Sequence[ColumnSpec] = (
    ColumnSpec(key="대분류", letter="A", style="12"),
    ColumnSpec(key="중분류", letter="B", style="8"),
    ColumnSpec(key="소분류", letter="C", style="15"),
    ColumnSpec(key="기능 설명", letter="D", style="7"),
)

FEATURE_LIST_EXPECTED_HEADERS: Sequence[str] = [
    "대분류",
    "중분류",
    "소분류",
    "기능 설명",
]


def _normalize_feature_list_records(csv_text: str) -> List[Dict[str, str]]:
    stripped = csv_text.strip()
    if not stripped:
        return []

    reader = csv.reader(io.StringIO(stripped))
    rows = [row for row in reader if any(cell.strip() for cell in row)]
    if not rows:
        return []

    header = [cell.strip() for cell in rows[0]]
    if header:
        header[0] = header[0].lstrip("\ufeff")

    column_map: Dict[str, int] = {}
    overview_index: int | None = None
    for idx, name in enumerate(header):
        if not name:
            continue
        matched = match_feature_list_header(name)
        if matched == "기능 개요":
            overview_index = idx
            continue
        if matched and matched not in column_map:
            column_map[matched] = idx

    if "기능 설명" not in column_map and overview_index is not None:
        column_map["기능 설명"] = overview_index

    for fallback_index, column_name in enumerate(FEATURE_LIST_EXPECTED_HEADERS):
        column_map.setdefault(column_name, fallback_index)

    normalized_records: List[Dict[str, str]] = []
    for raw in rows[1:]:
        entry: Dict[str, str] = {}
        has_value = False
        for column_name in FEATURE_LIST_EXPECTED_HEADERS:
            index = column_map.get(column_name)
            value = ""
            if index is not None and index < len(raw):
                value = raw[index].strip()
            if value:
                has_value = True
            entry[column_name] = value
        if not has_value:
            continue

        normalized_records.append(entry)

    return normalized_records


def normalize_feature_list_records(csv_text: str) -> List[Dict[str, str]]:
    """Public wrapper for feature-list CSV normalisation."""

    return _normalize_feature_list_records(csv_text)


def extract_feature_list_overview(workbook_bytes: bytes) -> Tuple[str | None, str]:
    with zipfile.ZipFile(io.BytesIO(workbook_bytes), "r") as source:
        sheet_bytes = source.read(_XLSX_SHEET_PATH)
        try:
            shared_strings_bytes = source.read("xl/sharedStrings.xml")
        except KeyError:
            shared_strings_bytes = b""

    shared_strings = _parse_shared_strings(shared_strings_bytes)
    return _locate_feature_list_overview(sheet_bytes, shared_strings)


def populate_feature_list(
    workbook_bytes: bytes,
    csv_text: str,
    project_overview: str | None = None,
) -> bytes:
    records = _normalize_feature_list_records(csv_text)
    with zipfile.ZipFile(io.BytesIO(workbook_bytes), "r") as source:
        sheet_bytes = source.read(_XLSX_SHEET_PATH)
        try:
            shared_strings_bytes = source.read("xl/sharedStrings.xml")
        except KeyError:
            shared_strings_bytes = b""

    shared_strings = _parse_shared_strings(shared_strings_bytes)
    overview_ref, _ = _locate_feature_list_overview(sheet_bytes, shared_strings)

    populator = WorksheetPopulator(sheet_bytes, start_row=8, columns=FEATURE_LIST_COLUMNS)
    populator.populate(records)

    updated_sheet = populator.to_bytes()
    if overview_ref and project_overview is not None:
        updated_sheet = _apply_project_overview_to_sheet(updated_sheet, overview_ref, project_overview)

    return _replace_sheet_bytes(workbook_bytes, updated_sheet)


TESTCASE_COLUMNS: Sequence[ColumnSpec] = (
    ColumnSpec(key="대분류", letter="A", style="31"),
    ColumnSpec(key="중분류", letter="B", style="31"),
    ColumnSpec(key="소분류", letter="C", style="18"),
    ColumnSpec(key="테스트 케이스 ID", letter="D", style="24"),
    ColumnSpec(key="테스트 시나리오", letter="E", style="18"),
    ColumnSpec(key="입력(사전조건 포함)", letter="F", style="18"),
    ColumnSpec(key="기대 출력(사후조건 포함)", letter="G", style="18"),
    ColumnSpec(key="테스트 결과", letter="H", style="19"),
    ColumnSpec(key="상세 테스트 결과", letter="I", style="7"),
    ColumnSpec(key="비고", letter="J", style="6"),
)

TESTCASE_EXPECTED_HEADERS: Sequence[str] = [
    "대분류",
    "중분류",
    "소분류",
    "테스트 케이스 ID",
    "테스트 시나리오",
    "입력(사전조건 포함)",
    "기대 출력(사후조건 포함)",
    "테스트 결과",
    "상세 테스트 결과",
    "비고",
]


def populate_testcase_list(workbook_bytes: bytes, csv_text: str) -> bytes:
    records = _parse_csv_records(csv_text, TESTCASE_EXPECTED_HEADERS)
    with zipfile.ZipFile(io.BytesIO(workbook_bytes), "r") as source:
        sheet_bytes = source.read(_XLSX_SHEET_PATH)
    populator = WorksheetPopulator(sheet_bytes, start_row=6, columns=TESTCASE_COLUMNS)
    populator.populate(records)
    return _replace_sheet_bytes(workbook_bytes, populator.to_bytes())


DEFECT_REPORT_COLUMNS: Sequence[ColumnSpec] = (
    ColumnSpec(key="순번", letter="A", style="24"),
    ColumnSpec(key="시험환경(OS)", letter="B", style="25"),
    ColumnSpec(key="결함요약", letter="C", style="10"),
    ColumnSpec(key="결함정도", letter="D", style="26"),
    ColumnSpec(key="발생빈도", letter="E", style="26"),
    ColumnSpec(key="품질특성", letter="F", style="25"),
    ColumnSpec(key="결함 설명", letter="G", style="23"),
    ColumnSpec(key="업체 응답", letter="H", style="10"),
    ColumnSpec(key="수정여부", letter="I", style="10"),
    ColumnSpec(key="비고", letter="J", style="11"),
)

DEFECT_REPORT_EXPECTED_HEADERS: Sequence[str] = [
    "순번",
    "시험환경(OS)",
    "결함요약",
    "결함정도",
    "발생빈도",
    "품질특성",
    "결함 설명",
    "업체 응답",
    "수정여부",
    "비고",
]

SECURITY_REPORT_EXPECTED_HEADERS: Sequence[str] = [
    "순번",
    "시험환경 OS",
    "결함 요약",
    "결함 정도",
    "발생 빈도",
    "품질 특성",
    "결함 설명",
    "업체 응답",
    "수정여부",
    "비고",
    "매핑 유형",
]


def populate_defect_report(
    workbook_bytes: bytes,
    csv_text: str,
    *,
    images: Mapping[int, Sequence[DefectReportImage]] | None = None,
    attachment_notes: Mapping[int, Sequence[str]] | None = None,
) -> bytes:
    records = _parse_csv_records(csv_text, DEFECT_REPORT_EXPECTED_HEADERS)

    with zipfile.ZipFile(io.BytesIO(workbook_bytes), "r") as source:
        sheet_bytes = source.read(_XLSX_SHEET_PATH)

    start_row = 6
    notes_map = attachment_notes or {}
    row_positions: Dict[int, int] = {}
    normalized_records: List[Dict[str, str]] = []

    for offset, record in enumerate(records):
        entry = dict(record)
        index_value = _safe_int(entry.get("순번"))
        if index_value is not None:
            row_positions[index_value] = start_row + offset
            note_names = notes_map.get(index_value)
            if note_names:
                entry["비고"] = _append_attachment_note(entry.get("비고"), note_names)
        normalized_records.append(entry)

    populator = WorksheetPopulator(
        sheet_bytes, start_row=start_row, columns=DEFECT_REPORT_COLUMNS
    )
    populator.populate(normalized_records)
    populated_sheet = populator.to_bytes()

    image_map = images or {}
    if not image_map:
        return _replace_sheet_bytes(workbook_bytes, populated_sheet)

    return _inject_defect_images(
        workbook_bytes,
        populated_sheet,
        row_positions,
        image_map,
        column_letter="J",
    )


def populate_security_report(workbook_bytes: bytes, csv_text: str) -> bytes:
    records = _parse_csv_records(csv_text, SECURITY_REPORT_EXPECTED_HEADERS)

    buffer = io.StringIO()
    writer = csv.writer(buffer)
    writer.writerow(DEFECT_REPORT_EXPECTED_HEADERS)
    for record in records:
        writer.writerow(
            [
                record.get("순번", ""),
                record.get("시험환경 OS", ""),
                record.get("결함 요약", ""),
                record.get("결함 정도", ""),
                record.get("발생 빈도", ""),
                record.get("품질 특성", ""),
                record.get("결함 설명", ""),
                record.get("업체 응답", ""),
                record.get("수정여부", ""),
                record.get("비고", ""),
            ]
        )

    converted_csv = buffer.getvalue()
    return populate_defect_report(workbook_bytes, converted_csv)


def _locate_column_width(root: ET.Element, column_index: int) -> float | None:
    namespace = {"main": _SPREADSHEET_NS}
    cols = root.find("main:cols", namespace)
    if cols is None:
        return None
    for col in cols.findall("main:col", namespace):
        try:
            min_idx = int(col.get("min", "0"))
            max_idx = int(col.get("max", "0"))
        except ValueError:
            continue
        if min_idx <= column_index <= max_idx:
            width_attr = col.get("width")
            if width_attr:
                try:
                    return float(width_attr)
                except ValueError:
                    continue
    return None


def _prepare_defect_image_anchors(
    sheet_root: ET.Element,
    row_positions: Dict[int, int],
    images_map: Mapping[int, Sequence[DefectReportImage]],
    column_letter: str,
) -> Tuple[ET.Element, List[Dict[str, object]], float]:
    namespace = {"main": _SPREADSHEET_NS}
    sheet_data = sheet_root.find("main:sheetData", namespace)
    if sheet_data is None:
        raise ValueError("워크시트 데이터 영역을 찾을 수 없습니다.")

    sheet_format = sheet_root.find("main:sheetFormatPr", namespace)
    default_row_height = 15.0
    if sheet_format is not None:
        try:
            default_row_height = float(sheet_format.get("defaultRowHeight", default_row_height))
        except (TypeError, ValueError):
            default_row_height = 15.0

    column_index = _column_to_index(column_letter)
    column_width = _locate_column_width(sheet_root, column_index) or 8.43
    column_width_px = max(1, _column_width_to_pixels(column_width))

    row_elements: Dict[int, ET.Element] = {}
    for row in sheet_data.findall("main:row", namespace):
        r_attr = row.get("r")
        if not r_attr:
            continue
        try:
            row_elements[int(r_attr)] = row
        except ValueError:
            continue

    anchors: List[Dict[str, object]] = []
    for defect_index, attachments in images_map.items():
        if not attachments:
            continue
        row_index = row_positions.get(defect_index)
        if row_index is None:
            continue
        row_elem = row_elements.get(row_index)
        if row_elem is None:
            continue

        try:
            current_height_points = float(row_elem.get("ht", default_row_height))
        except ValueError:
            current_height_points = default_row_height
        existing_height_px = _row_height_to_pixels(current_height_points)

        offset_px = 0.0
        required_height_px = existing_height_px
        for attachment_index, attachment in enumerate(attachments):
            width_px, height_px = _scale_image_dimensions(attachment.content, column_width_px)
            anchors.append(
                {
                    "row": row_index - 1,
                    "col": column_index - 1,
                    "row_offset_px": offset_px,
                    "width_px": width_px,
                    "height_px": height_px,
                    "attachment": attachment,
                }
            )
            offset_px += height_px
            required_height_px = max(required_height_px, offset_px)
            if attachment_index < len(attachments) - 1:
                offset_px += _IMAGE_VERTICAL_GAP_PX

        target_height_points = required_height_px * 72.0 / 96.0
        row_elem.set("ht", f"{target_height_points:.2f}")
        row_elem.set("customHeight", "1")

    return sheet_root, anchors, float(column_width_px)


def _update_content_types(
    xml_bytes: bytes, image_extensions: Iterable[str]
) -> bytes:
    root = ET.fromstring(xml_bytes)
    namespace = {"ct": _CONTENT_TYPES_NS}

    drawing_part = "/xl/drawings/drawing2.xml"
    found_drawing = False
    for override in root.findall("ct:Override", namespace):
        if override.get("PartName") == drawing_part:
            found_drawing = True
            break
    if not found_drawing:
        ET.SubElement(
            root,
            f"{{{_CONTENT_TYPES_NS}}}Override",
            {
                "PartName": drawing_part,
                "ContentType": "application/vnd.openxmlformats-officedocument.drawing+xml",
            },
        )

    existing_defaults = {
        default.get("Extension", "").lower(): default
        for default in root.findall("ct:Default", namespace)
    }

    for extension in image_extensions:
        if not extension:
            continue
        ext = extension.lower()
        if ext in existing_defaults:
            continue
        content_type = "image/png" if ext == "png" else "image/jpeg"
        ET.SubElement(
            root,
            f"{{{_CONTENT_TYPES_NS}}}Default",
            {"Extension": ext, "ContentType": content_type},
        )

    return ET.tostring(root, encoding="utf-8", xml_declaration=True)


def _inject_defect_images(
    workbook_bytes: bytes,
    sheet_bytes: bytes,
    row_positions: Dict[int, int],
    images_map: Mapping[int, Sequence[DefectReportImage]],
    column_letter: str,
) -> bytes:
    sheet_root = ET.fromstring(sheet_bytes)
    sheet_root, anchors, _ = _prepare_defect_image_anchors(
        sheet_root, row_positions, images_map, column_letter
    )

    if not anchors:
        updated_sheet = ET.tostring(sheet_root, encoding="utf-8", xml_declaration=True)
        return _replace_sheet_bytes(workbook_bytes, updated_sheet)

    updated_sheet = ET.tostring(sheet_root, encoding="utf-8", xml_declaration=True)

    source_buffer = io.BytesIO(workbook_bytes)
    with zipfile.ZipFile(source_buffer, "r") as source:
        sheet_rels_bytes = source.read("xl/worksheets/_rels/sheet1.xml.rels")
        content_types_bytes = source.read("[Content_Types].xml")

    rels_root = ET.fromstring(sheet_rels_bytes)
    existing_ids = []
    for rel in rels_root.findall(f"{{{_REL_NS}}}Relationship"):
        rel_id = rel.get("Id")
        if rel_id:
            existing_ids.append(rel_id)
    max_id = 0
    for rel_id in existing_ids:
        if rel_id.startswith("rId"):
            try:
                max_id = max(max_id, int(rel_id[3:]))
            except ValueError:
                continue
    sheet_rel_id = f"rId{max_id + 1}"
    ET.SubElement(
        rels_root,
        f"{{{_REL_NS}}}Relationship",
        {
            "Id": sheet_rel_id,
            "Type": "http://schemas.openxmlformats.org/officeDocument/2006/relationships/drawing",
            "Target": "../drawings/drawing2.xml",
        },
    )
    updated_rels = ET.tostring(rels_root, encoding="utf-8", xml_declaration=True)

    drawing_root = ET.Element(
        f"{{{_DRAWING_NS}}}wsDr",
        {"xmlns:xdr": _DRAWING_NS, "xmlns:a": _DRAWING_A_NS},
    )
    drawing_rels_root = ET.Element(f"{{{_REL_NS}}}Relationships")
    used_names: Dict[str, int] = {}
    image_entries: List[Tuple[str, bytes]] = []

    for index, anchor in enumerate(anchors, start=1):
        attachment = anchor["attachment"]
        filename = _normalized_image_filename(getattr(attachment, "file_name", ""), used_names)
        rel_id = f"rId{index}"
        image_entries.append((filename, attachment.content))

        anchor_elem = ET.SubElement(drawing_root, f"{{{_DRAWING_NS}}}oneCellAnchor")
        from_elem = ET.SubElement(anchor_elem, f"{{{_DRAWING_NS}}}from")
        ET.SubElement(from_elem, f"{{{_DRAWING_NS}}}col").text = str(int(anchor["col"]))
        ET.SubElement(from_elem, f"{{{_DRAWING_NS}}}colOff").text = "0"
        ET.SubElement(from_elem, f"{{{_DRAWING_NS}}}row").text = str(int(anchor["row"]))
        ET.SubElement(from_elem, f"{{{_DRAWING_NS}}}rowOff").text = str(
            _pixels_to_emu(float(anchor["row_offset_px"]))
        )

        ET.SubElement(
            anchor_elem,
            f"{{{_DRAWING_NS}}}ext",
            {
                "cx": str(_pixels_to_emu(float(anchor["width_px"]))),
                "cy": str(_pixels_to_emu(float(anchor["height_px"]))),
            },
        )

        pic = ET.SubElement(anchor_elem, f"{{{_DRAWING_NS}}}pic")
        nv_pic = ET.SubElement(pic, f"{{{_DRAWING_NS}}}nvPicPr")
        ET.SubElement(
            nv_pic,
            f"{{{_DRAWING_NS}}}cNvPr",
            {"id": str(index), "name": filename},
        )
        c_nv_pic_pr = ET.SubElement(nv_pic, f"{{{_DRAWING_NS}}}cNvPicPr")
        ET.SubElement(c_nv_pic_pr, f"{{{_DRAWING_A_NS}}}picLocks", {"noChangeAspect": "1"})

        blip_fill = ET.SubElement(pic, f"{{{_DRAWING_NS}}}blipFill")
        ET.SubElement(
            blip_fill,
            f"{{{_DRAWING_A_NS}}}blip",
            {f"{{{_REL_NS}}}embed": rel_id},
        )
        stretch = ET.SubElement(blip_fill, f"{{{_DRAWING_A_NS}}}stretch")
        ET.SubElement(stretch, f"{{{_DRAWING_A_NS}}}fillRect")

        sp_pr = ET.SubElement(pic, f"{{{_DRAWING_NS}}}spPr")
        ET.SubElement(sp_pr, f"{{{_DRAWING_A_NS}}}xfrm")
        prst_geom = ET.SubElement(sp_pr, f"{{{_DRAWING_A_NS}}}prstGeom", {"prst": "rect"})
        ET.SubElement(prst_geom, f"{{{_DRAWING_A_NS}}}avLst")

        ET.SubElement(anchor_elem, f"{{{_DRAWING_NS}}}clientData")

        ET.SubElement(
            drawing_rels_root,
            f"{{{_REL_NS}}}Relationship",
            {
                "Id": rel_id,
                "Type": "http://schemas.openxmlformats.org/officeDocument/2006/relationships/image",
                "Target": f"../media/{filename}",
            },
        )

    drawing_xml = ET.tostring(drawing_root, encoding="utf-8", xml_declaration=True)
    drawing_rels_xml = ET.tostring(
        drawing_rels_root, encoding="utf-8", xml_declaration=True
    )

    image_extensions = {filename.rsplit(".", 1)[-1].lower() for filename, _ in image_entries}
    updated_content_types = _update_content_types(content_types_bytes, image_extensions)

    # Add drawing reference to sheet xml
    drawing_elem = ET.Element(f"{{{_SPREADSHEET_NS}}}drawing")
    drawing_elem.set(f"{{{_REL_NS}}}id", sheet_rel_id)
    sheet_root.append(drawing_elem)
    final_sheet = ET.tostring(sheet_root, encoding="utf-8", xml_declaration=True)

    source_buffer.seek(0)
    output_buffer = io.BytesIO()
    with zipfile.ZipFile(source_buffer, "r") as source, zipfile.ZipFile(output_buffer, "w") as target:
        for info in source.infolist():
            data = source.read(info.filename)
            if info.filename == _XLSX_SHEET_PATH:
                data = final_sheet
            elif info.filename == "xl/worksheets/_rels/sheet1.xml.rels":
                data = updated_rels
            elif info.filename == "[Content_Types].xml":
                data = updated_content_types
            target.writestr(info, data)

        target.writestr("xl/drawings/drawing2.xml", drawing_xml)
        target.writestr("xl/drawings/_rels/drawing2.xml.rels", drawing_rels_xml)
        for filename, content in image_entries:
            target.writestr(f"xl/media/{filename}", content)

    return output_buffer.getvalue()<|MERGE_RESOLUTION|>--- conflicted
+++ resolved
@@ -773,8 +773,6 @@
                     data = new_sheet_bytes
                 target_zip.writestr(info, data)
     return output_buffer.getvalue()
-<<<<<<< HEAD
-=======
 
 
 def _normalize_header_token(value: str) -> str:
@@ -836,7 +834,6 @@
     return records
 
 
->>>>>>> ef145cd0
 _FEATURE_LIST_START_ROW = 8
 
 _FEATURE_LIST_HEADER_ALIASES: Mapping[str, Tuple[str, ...]] = {
