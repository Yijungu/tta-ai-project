from __future__ import annotations

import csv
import io
import json
import logging
import mimetypes
import os
import re
import unicodedata
import zipfile
from dataclasses import dataclass
from datetime import datetime, timedelta, timezone
from pathlib import Path
from typing import Any, Dict, Iterable, List, Optional, Sequence, Tuple, TypedDict

import httpx
from docx import Document
from fastapi import HTTPException, UploadFile
from openpyxl import Workbook, load_workbook

from ..config import Settings
from ..token_store import StoredTokens, TokenStorage
from .excel_templates import (
    FEATURE_LIST_EXPECTED_HEADERS,
<<<<<<< HEAD
=======
    extract_feature_list_overview,
>>>>>>> 8530967b
    match_feature_list_header,
    populate_defect_report,
    populate_feature_list,
    populate_security_report,
    populate_testcase_list,
    summarize_feature_description,
)
from .oauth import GOOGLE_TOKEN_ENDPOINT, GoogleOAuthService

logger = logging.getLogger(__name__)

DRIVE_API_BASE = "https://www.googleapis.com/drive/v3"
DRIVE_FILES_ENDPOINT = "/files"
DRIVE_UPLOAD_BASE = "https://www.googleapis.com/upload/drive/v3"
DRIVE_FOLDER_MIME_TYPE = "application/vnd.google-apps.folder"
GOOGLE_SHEETS_MIME_TYPE = "application/vnd.google-apps.spreadsheet"
XLSX_MIME_TYPE = "application/vnd.openxmlformats-officedocument.spreadsheetml.sheet"
PROJECT_FOLDER_BASE_NAME = "GS-X-X-XXXX"
TEMPLATE_ROOT = Path(__file__).resolve().parents[2] / "template"
PLACEHOLDER_PATTERNS: Tuple[str, ...] = (
    "GS-B-XX-XXXX",
    "GS-B-2X-XXXX",
    "GS-X-X-XXXX",
)
EXAM_NUMBER_PATTERN = re.compile(r"GS-[A-Z]-\d{2}-\d{4}")


_SHARED_CRITERIA_FILE_CANDIDATES: Tuple[str, ...] = (
    "보안성 결함판단기준표 v1.0.xlsx",
    "결함판단기준표 v1.0.xlsx",
    "결함 판단 기준표 v1.0.xlsx",
    "결함 판단기준표 v1.0.xlsx",
    "공유 결함판단기준표 v1.0.xlsx",
    "공유 결함 판단 기준표 v1.0.xlsx",
)


def _normalize_shared_criteria_name(name: str) -> str:
    base = name.strip().lower()
    if base.endswith(".xlsx"):
        base = base[:-5]
    return re.sub(r"\s+", "", base)


_SHARED_CRITERIA_NORMALIZED_NAMES = {
    _normalize_shared_criteria_name(candidate) for candidate in _SHARED_CRITERIA_FILE_CANDIDATES
}
_PREFERRED_SHARED_CRITERIA_FILE_NAME = _SHARED_CRITERIA_FILE_CANDIDATES[0]


def _normalize_drive_text(value: str) -> str:
    normalized = unicodedata.normalize("NFKC", value or "")
    normalized = normalized.replace("\xa0", " ")
    normalized = normalized.strip().lower()
    return re.sub(r"\s+", " ", normalized)


def _squash_drive_text(value: str) -> str:
    if not value:
        return ""
    return re.sub(r"[\s._\-()]+", "", value)


def _strip_drive_extension(value: str) -> str:
    if "." in value:
        return value.rsplit(".", 1)[0]
    return value


def _strip_drive_version_suffix(value: str) -> str:
    return re.sub(r"v\s*\d+(?:[._\-]\d+)*$", "", value).strip()


def _drive_name_variants(value: str) -> Tuple[str, ...]:
    normalized = _normalize_drive_text(value)
    if not normalized:
        return tuple()

    variants = {normalized}

    squashed = _squash_drive_text(normalized)
    if squashed:
        variants.add(squashed)

    stem = _strip_drive_extension(normalized)
    if stem and stem != normalized:
        variants.add(stem)
        squashed_stem = _squash_drive_text(stem)
        if squashed_stem:
            variants.add(squashed_stem)

    versionless = _strip_drive_version_suffix(stem)
    if versionless and versionless not in variants:
        variants.add(versionless)
        squashed_versionless = _squash_drive_text(versionless)
        if squashed_versionless:
            variants.add(squashed_versionless)

    return tuple(variant for variant in variants if len(variant) >= 2)


def _drive_name_matches(value: str, expected: str) -> bool:
    actual_tokens = set(_drive_name_variants(value))
    expected_tokens = set(_drive_name_variants(expected))
    if not actual_tokens or not expected_tokens:
        return False
    return bool(actual_tokens & expected_tokens)


def _drive_suffix_matches(name: str, suffix: str) -> bool:
    if not suffix:
        return False
    suffix_tokens = set(_drive_name_variants(suffix))
    if not suffix_tokens:
        return False

    name_tokens = set(_drive_name_variants(name))
    if not name_tokens:
        return False

    for token in name_tokens:
        for suffix_token in suffix_tokens:
            if suffix_token and (token.endswith(suffix_token) or suffix_token in token):
                return True
    return False


def _looks_like_header_row(values: Sequence[Any], expected: Sequence[str]) -> bool:
    if not values:
        return False

    normalized_values = [
        _normalize_drive_text(str(value)) if value is not None else ""
        for value in values
    ]
    squashed_values = [_squash_drive_text(value) for value in normalized_values]
    normalized_expected = [_normalize_drive_text(name) for name in expected]
    squashed_expected = [_squash_drive_text(name) for name in normalized_expected]

    matches = 0
    for expected_value, expected_squashed in zip(normalized_expected, squashed_expected):
        if not expected_value and not expected_squashed:
            continue

        for actual_value, actual_squashed in zip(normalized_values, squashed_values):
            if not actual_value and not actual_squashed:
                continue

            normalized_match = (
                bool(expected_value)
                and bool(actual_value)
                and (
                    actual_value == expected_value
                    or expected_value in actual_value
                    or actual_value in expected_value
                )
            )
            squashed_match = (
                bool(expected_squashed)
                and bool(actual_squashed)
                and expected_squashed in actual_squashed
            )

            if normalized_match or squashed_match:
                matches += 1
                break

    if not matches:
        return False

    threshold = max(1, len(normalized_expected) - 1)
    return matches >= threshold


def _is_shared_criteria_candidate(filename: str) -> bool:
    """
    템플릿 파일명이 공유 결함판단기준표 후보들과 동일(공백/대소문자/확장자 무시)한지 판정.
    프로젝트 폴더 복사에서 제외하기 위해 사용.
    """
    try:
        normalized = _normalize_shared_criteria_name(filename)
    except Exception:
        return False
    return normalized in _SHARED_CRITERIA_NORMALIZED_NAMES


class _SpreadsheetRule(TypedDict):
    folder_name: str
    file_suffix: str
    populate: Any


_SPREADSHEET_RULES: Dict[str, _SpreadsheetRule] = {
    "feature-list": {
        "folder_name": "가.계획",
        "file_suffix": "기능리스트 v1.0.xlsx",
        "populate": populate_feature_list,
    },
    "testcase-generation": {
        "folder_name": "나.설계",
        "file_suffix": "테스트케이스.xlsx",
        "populate": populate_testcase_list,
    },
    "defect-report": {
        "folder_name": "다.수행",
        "file_suffix": "결함리포트 v1.0.xlsx",
        "populate": populate_defect_report,
    },
    "security-report": {
        "folder_name": "다.수행",
        "file_suffix": "결함리포트 v1.0.xlsx",
        "populate": populate_security_report,
    },
}


@dataclass
class _ResolvedSpreadsheet:
    rule: _SpreadsheetRule
    tokens: StoredTokens
    folder_id: str
    file_id: str
    file_name: str
    mime_type: Optional[str]
    modified_time: Optional[str]
    content: Optional[bytes] = None


_FEATURE_LIST_START_ROW = 8
_FEATURE_LIST_SHEET_CANDIDATES: Tuple[str, ...] = (
    "기능리스트",
    "기능 리스트",
    "feature list",
)


class GoogleDriveService:
    """High level operations for interacting with Google Drive."""

    def __init__(
        self,
        settings: Settings,
        token_storage: TokenStorage,
        oauth_service: GoogleOAuthService,
    ) -> None:
        self._settings = settings
        self._token_storage = token_storage
        self._oauth_service = oauth_service

    @staticmethod
    def _normalize_label(value: str) -> str:
        return re.sub(r"\s+", "", value or "")

    @staticmethod
    def _extract_project_metadata(file_bytes: bytes) -> Dict[str, str]:
        try:
            document = Document(io.BytesIO(file_bytes))
        except Exception as exc:  # pragma: no cover - library level validation
            raise HTTPException(status_code=422, detail="시험 합의서 파일을 읽지 못했습니다.") from exc

        exam_number: Optional[str] = None
        company_name: Optional[str] = None
        product_name: Optional[str] = None

        def _extract_from_cells(cells: Iterable[str]) -> None:
            nonlocal exam_number, company_name, product_name
            cell_iter = iter(cells)
            for label, value in zip(cell_iter, cell_iter):
                normalized_label = GoogleDriveService._normalize_label(label)
                stripped_value = value.strip()
                if not stripped_value:
                    continue
                if normalized_label == "시험신청번호":
                    match = EXAM_NUMBER_PATTERN.search(stripped_value)
                    if match:
                        exam_number = match.group(0)
                elif normalized_label == "제조자":
                    company_name = stripped_value
                elif normalized_label.startswith("제품명및버전"):
                    lines = [line.strip() for line in stripped_value.split('\n') if line.strip()]
                    if lines:
                        last_line = lines[-1]
                        if ":" in last_line:
                            product_name = last_line.split(":", 1)[1].strip()
                        else:
                            product_name = last_line

        for table in document.tables:
            cells: List[str] = []
            for row in table.rows:
                if len(row.cells) >= 2:
                    if row.cells[0].text.strip() and row.cells[1].text.strip():
                         cells.append(row.cells[0].text.strip())
                         cells.append(row.cells[1].text.strip())
                    if len(row.cells) >= 4 and row.cells[2].text.strip() and row.cells[3].text.strip():
                         cells.append(row.cells[2].text.strip())
                         cells.append(row.cells[3].text.strip())

            if cells:
                _extract_from_cells(cells)

        if exam_number is None:
            combined_text = "\n".join(
                paragraph.text.strip()
                for paragraph in document.paragraphs
                if paragraph.text and paragraph.text.strip()
            )
            match = EXAM_NUMBER_PATTERN.search(combined_text)
            if match:
                exam_number = match.group(0)

        if not exam_number:
            raise HTTPException(status_code=422, detail="시험신청 번호를 찾을 수 없습니다.")

        if not company_name:
            raise HTTPException(status_code=422, detail="제조자(업체명)를 찾을 수 없습니다.")

        if not product_name:
            raise HTTPException(status_code=422, detail="제품명 및 버전을 찾을 수 없습니다.")

        return {
            "exam_number": exam_number.strip(),
            "company_name": company_name.strip(),
            "product_name": product_name.strip(),
        }

    @staticmethod
    def _build_project_folder_name(metadata: Dict[str, str]) -> str:
        exam_number = metadata.get("exam_number", "").strip()
        company_name = metadata.get("company_name", "").strip()
        product_name = metadata.get("product_name", "").strip()

        return f"[{exam_number}] {company_name} - {product_name}"

    @staticmethod
    def _replace_placeholders(text: str, exam_number: str) -> str:
        result = text
        for placeholder in PLACEHOLDER_PATTERNS:
            result = result.replace(placeholder, exam_number)
        return result

    @staticmethod
    def _prepare_template_file_content(path: Path, exam_number: str) -> bytes:
        raw_bytes = path.read_bytes()
        extension = path.suffix.lower()
        if extension in {".docx", ".xlsx", ".pptx"}:
            raw_bytes = GoogleDriveService._replace_in_office_document(raw_bytes, exam_number)
        return raw_bytes

    @staticmethod
    def _replace_in_office_document(data: bytes, exam_number: str) -> bytes:
        original = io.BytesIO(data)
        updated = io.BytesIO()
        with zipfile.ZipFile(original, "r") as source_zip:
            with zipfile.ZipFile(updated, "w") as target_zip:
                for item in source_zip.infolist():
                    content = source_zip.read(item.filename)
                    try:
                        decoded = content.decode("utf-8")
                    except UnicodeDecodeError:
                        target_zip.writestr(item, content)
                        continue
                    replaced = GoogleDriveService._replace_placeholders(decoded, exam_number)
                    target_zip.writestr(item, replaced.encode("utf-8"))
        return updated.getvalue()

    @staticmethod
    def _guess_mime_type(path: Path) -> str:
        mime_type, _ = mimetypes.guess_type(path.name)
        return mime_type or "application/octet-stream"

    @staticmethod
    def _build_default_shared_criteria_workbook() -> bytes:
        workbook = Workbook()
        sheet = workbook.active
        sheet.title = "결함판단기준"
        headers = [
            "Invicti 결과",
            "결함 요약",
            "결함정도",
            "발생빈도",
            "품질특성",
            "결함 설명",
            "결함 제외 여부",
        ]
        sheet.append(headers)
        buffer = io.BytesIO()
        workbook.save(buffer)
        return buffer.getvalue()

    @staticmethod
    def _load_shared_criteria_template_bytes() -> bytes:
        for candidate in _SHARED_CRITERIA_FILE_CANDIDATES:
            template_path = TEMPLATE_ROOT / candidate
            if template_path.exists():
                return template_path.read_bytes()
        logger.warning(
            "Shared criteria template not found in template folder; generating a default workbook."
        )
        return GoogleDriveService._build_default_shared_criteria_workbook()

    async def _copy_template_to_drive(
        self,
        tokens: StoredTokens,
        *,
        parent_id: str,
        exam_number: str,
    ) -> StoredTokens:
        if not TEMPLATE_ROOT.exists():
            raise HTTPException(status_code=500, detail="template 폴더를 찾을 수 없습니다.")

        path_to_folder_id: Dict[Path, str] = {TEMPLATE_ROOT: parent_id}
        for root_dir, dirnames, filenames in os.walk(TEMPLATE_ROOT):
            current_path = Path(root_dir)
            drive_parent_id = path_to_folder_id[current_path]

            for dirname in sorted(dirnames):
                local_dir = current_path / dirname
                folder_name = self._replace_placeholders(dirname, exam_number)
                folder, tokens = await self._create_child_folder(
                    tokens,
                    name=folder_name,
                    parent_id=drive_parent_id,
                )
                path_to_folder_id[local_dir] = str(folder["id"])

            for filename in sorted(filenames):
                # ✅ 공유 결함판단기준표는 프로젝트 폴더에 복사하지 않음
                if _is_shared_criteria_candidate(filename):
                    logger.info("Skip copying shared criteria into project: %s", filename)
                    continue

                local_file = current_path / filename
                target_name = self._replace_placeholders(filename, exam_number)
                content = self._prepare_template_file_content(local_file, exam_number)
                mime_type = self._guess_mime_type(local_file)
                _, tokens = await self._upload_file_to_folder(
                    tokens,
                    file_name=target_name,
                    parent_id=drive_parent_id,
                    content=content,
                    content_type=mime_type,
                )

        return tokens

    def _load_tokens(self, google_id: Optional[str]) -> StoredTokens:
        if google_id:
            stored = self._token_storage.load_by_google_id(google_id)
            if stored is None:
                raise HTTPException(status_code=404, detail="요청한 Google 계정 토큰을 찾을 수 없습니다.")
            return stored

        accounts = self._token_storage.list_accounts()
        if not accounts:
            raise HTTPException(status_code=404, detail="저장된 Google 계정이 없습니다. 먼저 로그인하세요.")

        for account in accounts:
            stored = self._token_storage.load_by_google_id(account.google_id)
            if stored is not None:
                return stored

        raise HTTPException(status_code=404, detail="저장된 Google 계정 토큰을 찾을 수 없습니다.")

    def _is_token_expired(self, tokens: StoredTokens) -> bool:
        if tokens.expires_in <= 0:
            return False

        expires_at = tokens.saved_at + timedelta(seconds=tokens.expires_in)
        now = datetime.now(timezone.utc)
        return now >= expires_at - timedelta(minutes=1)

    async def _refresh_access_token(self, tokens: StoredTokens) -> StoredTokens:
        if not tokens.refresh_token:
            raise HTTPException(status_code=401, detail="Google 인증이 만료되었습니다. 다시 로그인해주세요.")

        data = {
            "client_id": self._settings.client_id,
            "client_secret": self._settings.client_secret,
            "refresh_token": tokens.refresh_token,
            "grant_type": "refresh_token",
        }

        async with httpx.AsyncClient(timeout=10.0) as client:
            response = await client.post(GOOGLE_TOKEN_ENDPOINT, data=data)

        if response.is_error:
            logger.error("Google token refresh failed: %s", response.text)
            raise HTTPException(status_code=502, detail="Google 토큰을 새로고침하지 못했습니다. 다시 로그인해주세요.")

        payload = response.json()
        access_token = payload.get("access_token")
        if not isinstance(access_token, str) or not access_token:
            logger.error("Google token refresh response missing access_token: %s", payload)
            raise HTTPException(status_code=502, detail="Google 토큰을 새로고침하지 못했습니다. 다시 로그인해주세요.")

        merged_payload: Dict[str, Any] = {
            "access_token": access_token,
            "refresh_token": payload.get("refresh_token") or tokens.refresh_token,
            "scope": payload.get("scope", tokens.scope),
            "token_type": payload.get("token_type", tokens.token_type),
            "expires_in": int(payload.get("expires_in", tokens.expires_in)),
        }

        return self._token_storage.save(
            google_id=tokens.google_id,
            display_name=tokens.display_name,
            email=tokens.email,
            payload=merged_payload,
        )

    async def _ensure_valid_tokens(self, tokens: StoredTokens) -> StoredTokens:
        if self._is_token_expired(tokens):
            return await self._refresh_access_token(tokens)
        return tokens

    async def _drive_request(
        self,
        tokens: StoredTokens,
        *,
        method: str,
        path: str,
        params: Optional[Dict[str, Any]] = None,
        json_body: Optional[Dict[str, Any]] = None,
    ) -> Tuple[Dict[str, Any], StoredTokens]:
        current_tokens = tokens

        for attempt in range(2):
            headers = {
                "Authorization": f"Bearer {current_tokens.access_token}",
                "Accept": "application/json",
            }

            async with httpx.AsyncClient(timeout=10.0, base_url=DRIVE_API_BASE) as client:
                response = await client.request(
                    method,
                    path,
                    params=params,
                    json=json_body,
                    headers=headers,
                )

            if response.status_code != 401:
                if response.is_error:
                    logger.error("Google Drive API %s %s failed: %s", method, path, response.text)
                    raise HTTPException(
                        status_code=502,
                        detail="Google Drive API 요청이 실패했습니다. 잠시 후 다시 시도해주세요.",
                    )

                data = response.json() if response.text else {}
                return data, current_tokens

            if attempt == 0:
                current_tokens = await self._refresh_access_token(current_tokens)
                continue

        raise HTTPException(status_code=401, detail="Google Drive 인증이 만료되었습니다. 다시 로그인해주세요.")

    async def _find_root_folder(
        self, tokens: StoredTokens, *, folder_name: str
    ) -> Tuple[Optional[Dict[str, Any]], StoredTokens]:
        escaped_name = folder_name.replace("'", "\\'")
        query = (
            f"name = '{escaped_name}' and "
            f"mimeType = '{DRIVE_FOLDER_MIME_TYPE}' and "
            "'root' in parents and trashed = false"
        )
        params = {
            "q": query,
            "fields": "files(id,name)",
            "pageSize": 1,
            "spaces": "drive",
        }

        data, updated_tokens = await self._drive_request(
            tokens,
            method="GET",
            path=DRIVE_FILES_ENDPOINT,
            params=params,
        )

        files = data.get("files")
        if isinstance(files, Sequence) and files:
            first = files[0]
            if isinstance(first, dict):
                return first, updated_tokens

        return None, updated_tokens

    async def _create_root_folder(
        self, tokens: StoredTokens, *, folder_name: str
    ) -> Tuple[Dict[str, Any], StoredTokens]:
        body = {
            "name": folder_name,
            "mimeType": DRIVE_FOLDER_MIME_TYPE,
            "parents": ["root"],
        }
        params = {"fields": "id,name"}

        data, updated_tokens = await self._drive_request(
            tokens,
            method="POST",
            path=DRIVE_FILES_ENDPOINT,
            params=params,
            json_body=body,
        )

        if not isinstance(data, dict) or "id" not in data:
            logger.error("Google Drive create folder response missing id: %s", data)
            raise HTTPException(status_code=502, detail="Google Drive 폴더를 생성하지 못했습니다. 다시 시도해주세요.")

        return data, updated_tokens

    async def _create_child_folder(
        self, tokens: StoredTokens, *, name: str, parent_id: str
    ) -> Tuple[Dict[str, Any], StoredTokens]:
        body = {
            "name": name,
            "mimeType": DRIVE_FOLDER_MIME_TYPE,
            "parents": [parent_id],
        }
        params = {"fields": "id,name,parents"}

        data, updated_tokens = await self._drive_request(
            tokens,
            method="POST",
            path=DRIVE_FILES_ENDPOINT,
            params=params,
            json_body=body,
        )

        if not isinstance(data, dict) or "id" not in data:
            logger.error("Google Drive create child folder response missing id: %s", data)
            raise HTTPException(status_code=502, detail="Google Drive 하위 폴더를 생성하지 못했습니다. 다시 시도해주세요.")

        return data, updated_tokens

    async def _upload_file_to_folder(
        self,
        tokens: StoredTokens,
        *,
        file_name: str,
        parent_id: str,
        content: bytes,
        content_type: Optional[str] = None,
    ) -> Tuple[Dict[str, Any], StoredTokens]:
        active_tokens = tokens

        for attempt in range(2):
            headers = {
                "Authorization": f"Bearer {active_tokens.access_token}",
            }
            metadata = {"name": file_name, "parents": [parent_id]}
            files = {
                "metadata": (
                    "metadata",
                    json.dumps(metadata),
                    "application/json; charset=UTF-8",
                ),
                "file": (
                    file_name,
                    content,
                    content_type or "application/pdf",
                ),
            }

            async with httpx.AsyncClient(timeout=30.0, base_url=DRIVE_UPLOAD_BASE) as client:
                response = await client.post(
                    f"{DRIVE_FILES_ENDPOINT}?uploadType=multipart&fields=id,name,parents",
                    headers=headers,
                    files=files,
                )

            if response.status_code == 401 and attempt == 0:
                active_tokens = await self._refresh_access_token(active_tokens)
                continue

            if response.is_error:
                logger.error("Google Drive file upload failed for %s: %s", file_name, response.text)
                raise HTTPException(
                    status_code=502,
                    detail="파일을 Google Drive에 업로드하지 못했습니다. 잠시 후 다시 시도해주세요.",
                )

            data = response.json()
            if not isinstance(data, dict) or "id" not in data:
                logger.error("Google Drive file upload response missing id: %s", data)
                raise HTTPException(status_code=502, detail="업로드한 파일의 ID를 확인하지 못했습니다. 다시 시도해주세요.")

            return data, active_tokens

        raise HTTPException(status_code=401, detail="Google Drive 인증이 만료되었습니다. 다시 로그인해주세요.")

    async def _download_file_content(
        self,
        tokens: StoredTokens,
        *,
        file_id: str,
        mime_type: Optional[str] = None,
    ) -> Tuple[bytes, StoredTokens]:
        active_tokens = tokens
        for attempt in range(2):
            headers = {
                "Authorization": f"Bearer {active_tokens.access_token}",
            }
            if mime_type == GOOGLE_SHEETS_MIME_TYPE:
                path = f"{DRIVE_FILES_ENDPOINT}/{file_id}/export"
                params = {"mimeType": XLSX_MIME_TYPE}
            else:
                path = f"{DRIVE_FILES_ENDPOINT}/{file_id}"
                params = {"alt": "media"}

            async with httpx.AsyncClient(timeout=30.0, base_url=DRIVE_API_BASE) as client:
                response = await client.get(
                    path,
                    params=params,
                    headers=headers,
                )

            if response.status_code == 401 and attempt == 0:
                active_tokens = await self._refresh_access_token(active_tokens)
                continue

            if response.is_error:
                logger.error("Google Drive file download failed for %s: %s", file_id, response.text)
                raise HTTPException(
                    status_code=502,
                    detail="Google Drive에서 파일을 다운로드하지 못했습니다. 잠시 후 다시 시도해주세요.",
                )

            return response.content, active_tokens

        raise HTTPException(status_code=401, detail="Google Drive 인증이 만료되었습니다. 다시 로그인해주세요.")

    async def _update_file_content(
        self,
        tokens: StoredTokens,
        *,
        file_id: str,
        file_name: str,
        content: bytes,
        content_type: str,
    ) -> Tuple[Dict[str, Any], StoredTokens]:
        active_tokens = tokens
        for attempt in range(2):
            headers = {
                "Authorization": f"Bearer {active_tokens.access_token}",
            }
            metadata = {"name": file_name}
            files = {
                "metadata": (
                    "metadata",
                    json.dumps(metadata),
                    "application/json; charset=UTF-8",
                ),
                "file": (
                    file_name,
                    content,
                    content_type,
                ),
            }

            async with httpx.AsyncClient(timeout=30.0, base_url=DRIVE_UPLOAD_BASE) as client:
                response = await client.patch(
                    f"{DRIVE_FILES_ENDPOINT}/{file_id}?uploadType=multipart&fields=id,name,modifiedTime",
                    headers=headers,
                    files=files,
                )

            if response.status_code == 401 and attempt == 0:
                active_tokens = await self._refresh_access_token(active_tokens)
                continue

            if response.is_error:
                logger.error("Google Drive file update failed for %s: %s", file_id, response.text)
                raise HTTPException(
                    status_code=502,
                    detail="Google Drive 파일을 업데이트하지 못했습니다. 잠시 후 다시 시도해주세요.",
                )

            data = response.json()
            if not isinstance(data, dict) or "id" not in data:
                logger.error("Google Drive file update response missing id: %s", data)
                raise HTTPException(status_code=502, detail="업데이트된 파일 정보를 확인하지 못했습니다. 다시 시도해주세요.")

            return data, active_tokens

        raise HTTPException(status_code=401, detail="Google Drive 인증이 만료되었습니다. 다시 로그인해주세요.")

    async def _resolve_menu_spreadsheet(
        self,
        *,
        project_id: str,
        menu_id: str,
        google_id: Optional[str],
        include_content: bool = False,
        file_id: Optional[str] = None,
    ) -> _ResolvedSpreadsheet:
        rule = _SPREADSHEET_RULES.get(menu_id)
        if not rule:
            raise HTTPException(status_code=404, detail="지원하지 않는 스프레드시트 메뉴입니다.")

        self._oauth_service.ensure_credentials()
        stored_tokens = self._load_tokens(google_id)
        active_tokens = await self._ensure_valid_tokens(stored_tokens)

        folder, active_tokens = await self._find_child_folder_by_name(
            active_tokens,
            parent_id=project_id,
            name=rule["folder_name"],
        )
        if folder is None or not folder.get("id"):
            raise HTTPException(status_code=404, detail=f"프로젝트에 '{rule['folder_name']}' 폴더를 찾을 수 없습니다.")

        folder_id = str(folder["id"])
        file_entry: Optional[Dict[str, Any]] = None
        if file_id:
            file_entry, active_tokens = await self._get_file_metadata(
                active_tokens,
                file_id=file_id,
            )
            if file_entry is None or not file_entry.get("id"):
                raise HTTPException(status_code=404, detail=f"프로젝트에 '{rule['file_suffix']}' 파일을 찾을 수 없습니다.")

            parents = file_entry.get("parents")
            if isinstance(parents, Sequence) and parents:
                parent_ids = {
                    parent.decode("utf-8") if isinstance(parent, bytes) else str(parent)
                    for parent in parents
                    if isinstance(parent, (str, bytes))
                }
                if folder_id not in parent_ids:
                    logger.warning(
                        "Drive file is outside expected folder",
                        extra={
                            "project_id": project_id,
                            "menu_id": menu_id,
                            "expected_folder_id": folder_id,
                            "file_parents": list(parent_ids),
                            "file_id": file_id,
                        },
                    )
        else:
            file_entry, active_tokens = await self._find_file_by_suffix(
                active_tokens,
                parent_id=folder_id,
                suffix=rule["file_suffix"],
                mime_type=XLSX_MIME_TYPE,
            )
            if file_entry is None or not file_entry.get("id"):
                raise HTTPException(status_code=404, detail=f"프로젝트에 '{rule['file_suffix']}' 파일을 찾을 수 없습니다.")

        file_id = str(file_entry["id"])
        file_name = str(file_entry.get("name", rule["file_suffix"]))
        mime_type = file_entry.get("mimeType")
        normalized_mime = mime_type if isinstance(mime_type, str) else None
        modified_time = (
            str(file_entry.get("modifiedTime"))
            if isinstance(file_entry.get("modifiedTime"), str)
            else None
        )

        content: Optional[bytes] = None
        if include_content:
            content, active_tokens = await self._download_file_content(
                active_tokens,
                file_id=file_id,
                mime_type=normalized_mime,
            )

        return _ResolvedSpreadsheet(
            rule=rule,
            tokens=active_tokens,
            folder_id=folder_id,
            file_id=file_id,
            file_name=file_name,
            mime_type=normalized_mime,
            modified_time=modified_time,
            content=content,
        )

    async def apply_csv_to_spreadsheet(
        self,
        *,
        project_id: str,
        menu_id: str,
        csv_text: str,
        google_id: Optional[str],
        project_overview: Optional[str] = None,
    ) -> Optional[Dict[str, Any]]:
        rule = _SPREADSHEET_RULES.get(menu_id)
        if not rule:
            return None

        resolved = await self._resolve_menu_spreadsheet(
            project_id=project_id,
            menu_id=menu_id,
            google_id=google_id,
            include_content=True,
        )

        workbook_bytes = resolved.content
        if workbook_bytes is None:
            raise HTTPException(status_code=500, detail="스프레드시트 내용을 불러오지 못했습니다. 다시 시도해 주세요.")

        overview_value: Optional[str] = None
        try:
            populate = resolved.rule["populate"]
            if menu_id == "feature-list":
                overview_value = (
                    str(project_overview or "") if project_overview is not None else None
                )
                updated_bytes = populate(workbook_bytes, csv_text, overview_value)
            else:
                updated_bytes = populate(workbook_bytes, csv_text)
        except ValueError as exc:
            raise HTTPException(status_code=422, detail=str(exc)) from exc
        except Exception as exc:  # pragma: no cover - 안전망
            logger.exception(
                "Failed to populate spreadsheet for project", extra={"project_id": project_id, "menu_id": menu_id}
            )
            raise HTTPException(status_code=500, detail="엑셀 템플릿을 업데이트하지 못했습니다. 다시 시도해주세요.") from exc

        update_info, _ = await self._update_file_content(
            resolved.tokens,
            file_id=resolved.file_id,
            file_name=resolved.file_name,
            content=updated_bytes,
            content_type=XLSX_MIME_TYPE,
        )
        logger.info(
            "Populated project spreadsheet",
            extra={"project_id": project_id, "menu_id": menu_id, "file_id": resolved.file_id},
        )
        response: Dict[str, Any] = {
            "fileId": resolved.file_id,
            "fileName": resolved.file_name,
            "modifiedTime": update_info.get("modifiedTime") if isinstance(update_info, dict) else None,
        }
        if menu_id == "feature-list" and overview_value is not None:
            response["projectOverview"] = overview_value
        return response

    async def get_feature_list_rows(
        self,
        *,
        project_id: str,
        google_id: Optional[str],
        file_id: Optional[str] = None,
    ) -> Dict[str, Any]:
        resolved = await self._resolve_menu_spreadsheet(
            project_id=project_id,
            menu_id="feature-list",
            google_id=google_id,
            include_content=True,
            file_id=file_id,
        )

        workbook_bytes = resolved.content
        if workbook_bytes is None:
            raise HTTPException(status_code=500, detail="기능리스트 파일을 불러오지 못했습니다. 다시 시도해 주세요.")

        _, project_overview = extract_feature_list_overview(workbook_bytes)

        buffer = io.BytesIO(workbook_bytes)
        try:
            workbook = load_workbook(buffer, data_only=True)
        except Exception as exc:  # pragma: no cover - 안전망
            raise HTTPException(status_code=500, detail="엑셀 파일을 읽는 중 오류가 발생했습니다.") from exc

        headers = list(FEATURE_LIST_EXPECTED_HEADERS)
        extracted_rows: List[Dict[str, str]] = []
        sheet_title = ""
        start_row = _FEATURE_LIST_START_ROW
        header_row_values: Optional[Sequence[Any]] = None
        column_map: Dict[str, int] = {}
        try:
            sheet = workbook.active
            selected_title = sheet.title
            for candidate in _FEATURE_LIST_SHEET_CANDIDATES:
                matched = False
                for title in workbook.sheetnames:
                    if _drive_name_matches(title, candidate):
                        try:
                            sheet = workbook[title]
                            selected_title = sheet.title
                            matched = True
                            break
                        except KeyError:
                            continue
                if matched:
                    break

            sheet_title = selected_title or ""
            max_col = max(len(headers), sheet.max_column or len(headers))
            header_row_index: Optional[int] = None
            first_data_row_index: Optional[int] = None
            for idx, row in enumerate(
                sheet.iter_rows(min_row=1, max_col=max_col, values_only=True),
                start=1,
            ):
                row_values: Sequence[Any] = row if isinstance(row, Sequence) else tuple()

                has_values = False
                for col_idx in range(len(headers)):
                    cell_value = row_values[col_idx] if col_idx < len(row_values) else None
                    if cell_value is None:
                        continue
                    if str(cell_value).strip():
                        has_values = True
                        break

                header_match = _looks_like_header_row(row_values, headers)

                if has_values and not header_match and first_data_row_index is None:
                    first_data_row_index = idx

                if header_match:
                    header_row_index = idx
                    header_row_values = row_values
                    break

                if idx >= _FEATURE_LIST_START_ROW * 2 and first_data_row_index is not None:
                    break

            if header_row_index is not None:
                start_row = header_row_index + 1
            elif first_data_row_index is not None:
                start_row = max(1, first_data_row_index)

            if header_row_values:
                display_headers = list(headers)
                for idx, value in enumerate(header_row_values):
                    if value is None:
                        continue
                    matched = match_feature_list_header(str(value))
                    if matched and matched not in column_map:
                        column_map[matched] = idx
                        try:
                            header_index = headers.index(matched)
                        except ValueError:
                            header_index = None
                        if header_index is not None:
                            display_headers[header_index] = str(value).strip()

                headers = display_headers

            for default_idx, name in enumerate(FEATURE_LIST_EXPECTED_HEADERS):
                column_map.setdefault(name, default_idx)

            for row in sheet.iter_rows(
                min_row=max(1, start_row),
                max_col=max_col,
                values_only=True,
            ):
                row_values: Sequence[Any] = row if isinstance(row, Sequence) else tuple()

                if _looks_like_header_row(row_values, headers):
                    continue

                row_data: Dict[str, str] = {}
                has_values = False
                for header_name in headers:
                    column_index = column_map.get(header_name)
                    cell_value = (
                        row_values[column_index]
                        if column_index is not None and column_index < len(row_values)
                        else None
                    )
                    text = "" if cell_value is None else str(cell_value).strip()
                    if text:
                        has_values = True
                    row_data[header_name] = text

                if not has_values:
                    continue

                description = row_data.get("기능 설명", "")
                overview = row_data.get("기능 개요", "")
                if not overview and description:
                    overview = description
                elif overview and not description:
                    description = overview

                extracted_rows.append(
                    {
                        "majorCategory": row_data.get("대분류", ""),
                        "middleCategory": row_data.get("중분류", ""),
                        "minorCategory": row_data.get("소분류", ""),
                        "featureDescription": description,
                        "featureOverview": overview,
                    }
                )
        finally:
            workbook.close()

        if not sheet_title:
            sheet_title = "기능리스트"

        return {
            "fileId": resolved.file_id,
            "fileName": resolved.file_name,
            "sheetName": sheet_title,
            "startRow": start_row,
            "headers": headers,
            "rows": extracted_rows,
            "modifiedTime": resolved.modified_time,
            "projectOverview": project_overview,
        }

    async def update_feature_list_rows(
        self,
        *,
        project_id: str,
        rows: Sequence[Dict[str, str]],
        project_overview: str = "",
        google_id: Optional[str],
        file_id: Optional[str] = None,
    ) -> Dict[str, Any]:
        resolved = await self._resolve_menu_spreadsheet(
            project_id=project_id,
            menu_id="feature-list",
            google_id=google_id,
            include_content=True,
            file_id=file_id,
        )

        workbook_bytes = resolved.content
        if workbook_bytes is None:
            raise HTTPException(status_code=500, detail="기능리스트 파일을 불러오지 못했습니다. 다시 시도해 주세요.")

        output = io.StringIO()
        writer = csv.DictWriter(
            output,
            fieldnames=list(FEATURE_LIST_EXPECTED_HEADERS),
            lineterminator="\n",
        )
        writer.writeheader()

        for row in rows:
            major = str(row.get("majorCategory", "") or "").strip()
            middle = str(row.get("middleCategory", "") or "").strip()
            minor = str(row.get("minorCategory", "") or "").strip()
            description = str(row.get("featureDescription", "") or "").strip()
            overview = str(row.get("featureOverview", "") or "").strip()

            if not overview and description:
                overview = summarize_feature_description(description)
            elif overview and not description:
                description = overview

            if not any([major, middle, minor, description, overview]):
<<<<<<< HEAD
                continue

            writer.writerow(
                {
                    "대분류": major,
                    "중분류": middle,
                    "소분류": minor,
                    "기능 설명": description,
                    "개요": overview,
                }
            )

        csv_text = output.getvalue()

        try:
            updated_bytes = resolved.rule["populate"](workbook_bytes, csv_text)
        except ValueError as exc:
            raise HTTPException(status_code=422, detail=str(exc)) from exc
        except Exception as exc:  # pragma: no cover - 안전망
            logger.exception("Failed to update feature list spreadsheet", extra={"project_id": project_id})
            raise HTTPException(status_code=500, detail="기능리스트를 업데이트하지 못했습니다. 다시 시도해 주세요.") from exc

        update_info, _ = await self._update_file_content(
            resolved.tokens,
            file_id=resolved.file_id,
            file_name=resolved.file_name,
            content=updated_bytes,
            content_type=XLSX_MIME_TYPE,
        )

        return {
            "fileId": resolved.file_id,
            "fileName": resolved.file_name,
            "modifiedTime": update_info.get("modifiedTime") if isinstance(update_info, dict) else None,
        }

    async def download_feature_list_workbook(
        self,
        *,
        project_id: str,
        google_id: Optional[str],
        file_id: Optional[str] = None,
    ) -> Tuple[str, bytes]:
        resolved = await self._resolve_menu_spreadsheet(
            project_id=project_id,
            menu_id="feature-list",
            google_id=google_id,
            include_content=True,
            file_id=file_id,
        )
        writer.writeheader()

        for row in rows:
            major = str(row.get("majorCategory", "") or "").strip()
            middle = str(row.get("middleCategory", "") or "").strip()
            minor = str(row.get("minorCategory", "") or "").strip()
            if not any([major, middle, minor]):
=======
>>>>>>> 8530967b
                continue

            writer.writerow(
                {
                    "대분류": major,
                    "중분류": middle,
                    "소분류": minor,
                    "기능 설명": description,
                    "기능 개요": overview,
                }
            )

        csv_text = output.getvalue()

        try:
            updated_bytes = resolved.rule["populate"](
                workbook_bytes,
                csv_text,
                project_overview,
            )
        except ValueError as exc:
            raise HTTPException(status_code=422, detail=str(exc)) from exc
        except Exception as exc:  # pragma: no cover - 안전망
            logger.exception("Failed to update feature list spreadsheet", extra={"project_id": project_id})
            raise HTTPException(status_code=500, detail="기능리스트를 업데이트하지 못했습니다. 다시 시도해 주세요.") from exc

        update_info, _ = await self._update_file_content(
            resolved.tokens,
            file_id=resolved.file_id,
            file_name=resolved.file_name,
            content=updated_bytes,
            content_type=XLSX_MIME_TYPE,
        )

        return {
            "fileId": resolved.file_id,
            "fileName": resolved.file_name,
            "modifiedTime": update_info.get("modifiedTime") if isinstance(update_info, dict) else None,
            "projectOverview": project_overview,
        }

    async def download_feature_list_workbook(
        self,
        *,
        project_id: str,
        google_id: Optional[str],
        file_id: Optional[str] = None,
    ) -> Tuple[str, bytes]:
        resolved = await self._resolve_menu_spreadsheet(
            project_id=project_id,
            menu_id="feature-list",
            google_id=google_id,
            include_content=True,
            file_id=file_id,
        )

        workbook_bytes = resolved.content
        if workbook_bytes is None:
            raise HTTPException(status_code=500, detail="기능리스트 파일을 불러오지 못했습니다. 다시 시도해 주세요.")

        return resolved.file_name, workbook_bytes

<<<<<<< HEAD
        workbook_bytes = resolved.content
        if workbook_bytes is None:
            raise HTTPException(status_code=500, detail="기능리스트 파일을 불러오지 못했습니다. 다시 시도해 주세요.")

        return resolved.file_name, workbook_bytes

        workbook_bytes = resolved.content
        if workbook_bytes is None:
            raise HTTPException(status_code=500, detail="기능리스트 파일을 불러오지 못했습니다. 다시 시도해 주세요.")

        return resolved.file_name, workbook_bytes

=======
>>>>>>> 8530967b
    async def get_project_exam_number(
        self,
        *,
        project_id: str,
        google_id: Optional[str],
    ) -> str:
        """
        Retrieve the exam number (e.g. GS-B-12-3456) from the Drive project folder name.
        """
        self._oauth_service.ensure_credentials()
        stored_tokens = self._load_tokens(google_id)
        active_tokens = await self._ensure_valid_tokens(stored_tokens)

        params = {"fields": "id,name"}
        data, _ = await self._drive_request(
            active_tokens,
            method="GET",
            path=f"{DRIVE_FILES_ENDPOINT}/{project_id}",
            params=params,
        )

        name = data.get("name")
        if not isinstance(name, str) or not name.strip():
            raise HTTPException(status_code=404, detail="프로젝트 폴더를 찾을 수 없습니다.")

        match = EXAM_NUMBER_PATTERN.search(name)
        if not match:
            raise HTTPException(status_code=404, detail="프로젝트 이름에서 시험신청 번호를 찾을 수 없습니다.")

        return match.group(0)

    async def _ensure_shared_criteria_file(
        self,
        tokens: StoredTokens,
        *,
        parent_id: str,
        preferred_names: Optional[Sequence[str]] = None,
    ) -> Tuple[Dict[str, Any], StoredTokens, bool]:
        normalized_candidates = set(_SHARED_CRITERIA_NORMALIZED_NAMES)
        upload_name = _PREFERRED_SHARED_CRITERIA_FILE_NAME
        if preferred_names:
            normalized_candidates.update(
                _normalize_shared_criteria_name(name)
                for name in preferred_names
                if isinstance(name, str) and name.strip()
            )
            first_valid = next(
                (name.strip() for name in preferred_names if isinstance(name, str) and name.strip()),
                None,
            )
            if first_valid:
                upload_name = first_valid

        files, active_tokens = await self._list_child_files(tokens, parent_id=parent_id)
        for entry in files:
            if not isinstance(entry, dict):
                continue
            name = entry.get("name")
            if not isinstance(name, str):
                continue
            normalized_name = _normalize_shared_criteria_name(name)
            if normalized_name not in normalized_candidates:
                continue
            mime_type = entry.get("mimeType")
            if isinstance(mime_type, str) and mime_type not in {XLSX_MIME_TYPE, GOOGLE_SHEETS_MIME_TYPE}:
                logger.warning(
                    "Ignoring shared criteria candidate with unsupported mime type: %s (%s)",
                    name,
                    mime_type,
                )
                continue
            normalized_entry = dict(entry)
            normalized_entry["mimeType"] = mime_type if isinstance(mime_type, str) else None
            return normalized_entry, active_tokens, False

        content = GoogleDriveService._load_shared_criteria_template_bytes()
        uploaded_entry, updated_tokens = await self._upload_file_to_folder(
            active_tokens,
            file_name=upload_name,
            parent_id=parent_id,
            content=content,
            content_type=XLSX_MIME_TYPE,
        )
        uploaded_entry = dict(uploaded_entry)
        uploaded_entry.setdefault("name", upload_name)
        uploaded_entry["mimeType"] = XLSX_MIME_TYPE
        logger.info(
            "Uploaded shared criteria template to gs folder: %s",
            uploaded_entry.get("name"),
        )
        return uploaded_entry, updated_tokens, True

    async def download_shared_security_criteria(
        self,
        *,
        google_id: Optional[str],
        file_name: str,
    ) -> bytes:
        self._oauth_service.ensure_credentials()
        stored_tokens = self._load_tokens(google_id)
        active_tokens = await self._ensure_valid_tokens(stored_tokens)

        folder, active_tokens = await self._find_root_folder(active_tokens, folder_name="gs")
        if folder is None:
            folder, active_tokens = await self._create_root_folder(active_tokens, folder_name="gs")
        gs_folder_id = str(folder["id"])

        file_entry, active_tokens, _ = await self._ensure_shared_criteria_file(
            active_tokens,
            parent_id=gs_folder_id,
            preferred_names=(file_name,),
        )

        file_id = file_entry.get("id")
        if not isinstance(file_id, str):
            logger.error("Shared criteria entry missing id: %s", file_entry)
            raise HTTPException(status_code=502, detail="결함 판단 기준표 ID를 확인할 수 없습니다.")

        content, _ = await self._download_file_content(
            active_tokens,
            file_id=file_id,
            mime_type=file_entry.get("mimeType"),
        )
        return content

    async def _list_child_folders(
        self,
        tokens: StoredTokens,
        *,
        parent_id: str,
    ) -> Tuple[Sequence[Dict[str, Any]], StoredTokens]:
        query = (
            f"'{parent_id}' in parents and "
            f"mimeType = '{DRIVE_FOLDER_MIME_TYPE}' and trashed = false"
        )
        params = {
            "q": query,
            "fields": "files(id,name,createdTime,modifiedTime)",
            "orderBy": "name_natural",
            "spaces": "drive",
            "pageSize": 100,
            "supportsAllDrives": "true",
            "includeItemsFromAllDrives": "true",
        }

        data, updated_tokens = await self._drive_request(
            tokens,
            method="GET",
            path=DRIVE_FILES_ENDPOINT,
            params=params,
        )

        files = data.get("files")
        if isinstance(files, Sequence):
            return files, updated_tokens

        return [], updated_tokens

    async def _list_child_files(
        self,
        tokens: StoredTokens,
        *,
        parent_id: str,
        mime_type: Optional[str] = None,
    ) -> Tuple[Sequence[Dict[str, Any]], StoredTokens]:
        clauses = [f"'{parent_id}' in parents", "trashed = false"]
        if mime_type:
            clauses.append(f"mimeType = '{mime_type}'")
        params = {
            "q": " and ".join(clauses),
            "fields": "files(id,name,mimeType,modifiedTime)",
            "orderBy": "name_natural",
            "spaces": "drive",
            "pageSize": 100,
            "supportsAllDrives": "true",
            "includeItemsFromAllDrives": "true",
        }

        data, updated_tokens = await self._drive_request(
            tokens,
            method="GET",
            path=DRIVE_FILES_ENDPOINT,
            params=params,
        )

        files = data.get("files")
        if isinstance(files, Sequence):
            return files, updated_tokens

        return [], updated_tokens

    async def _find_child_folder_by_name(
        self,
        tokens: StoredTokens,
        *,
        parent_id: str,
        name: str,
    ) -> Tuple[Optional[Dict[str, Any]], StoredTokens]:
        folders, updated_tokens = await self._list_child_folders(tokens, parent_id=parent_id)
        target_variants = set(_drive_name_variants(name))
        for folder in folders:
            if not isinstance(folder, dict):
                continue
            folder_name = folder.get("name")
            if not isinstance(folder_name, str):
                continue
            if folder_name == name:
                return folder, updated_tokens
            if target_variants and set(_drive_name_variants(folder_name)) & target_variants:
                return folder, updated_tokens
        return None, updated_tokens

    async def _find_file_by_suffix(
        self,
        tokens: StoredTokens,
        *,
        parent_id: str,
        suffix: str,
        mime_type: Optional[str] = None,
    ) -> Tuple[Optional[Dict[str, Any]], StoredTokens]:
        search_mime_types: Sequence[Optional[str]]
        if mime_type:
            search_mime_types = (mime_type, None)
        else:
            search_mime_types = (None,)

        updated_tokens = tokens
        for candidate_mime in search_mime_types:
            files, updated_tokens = await self._list_child_files(
                updated_tokens,
                parent_id=parent_id,
                mime_type=candidate_mime,
            )
            for entry in files:
                if not isinstance(entry, dict):
                    continue
                name = entry.get("name")
                if isinstance(name, str):
                    if name.endswith(suffix.strip()) or _drive_suffix_matches(name, suffix):
                        return entry, updated_tokens
        return None, updated_tokens

    async def _get_file_metadata(
        self,
        tokens: StoredTokens,
        *,
        file_id: str,
    ) -> Tuple[Optional[Dict[str, Any]], StoredTokens]:
        active_tokens = tokens
        params = {
            "fields": "id,name,mimeType,modifiedTime,parents",
            "supportsAllDrives": "true",
        }
        for attempt in range(2):
            headers = {
                "Authorization": f"Bearer {active_tokens.access_token}",
                "Accept": "application/json",
            }

            async with httpx.AsyncClient(timeout=10.0, base_url=DRIVE_API_BASE) as client:
                response = await client.get(
                    f"{DRIVE_FILES_ENDPOINT}/{file_id}",
                    params=params,
                    headers=headers,
                )

            if response.status_code == 401 and attempt == 0:
                active_tokens = await self._refresh_access_token(active_tokens)
                continue

            if response.status_code == 404:
                return None, active_tokens

            if response.is_error:
                logger.error("Google Drive metadata fetch failed for %s: %s", file_id, response.text)
                raise HTTPException(
                    status_code=502,
                    detail="Google Drive에서 파일 정보를 불러오지 못했습니다. 잠시 후 다시 시도해주세요.",
                )

            data = response.json() if response.text else {}
            if not isinstance(data, dict):
                logger.error("Google Drive metadata response malformed for %s: %s", file_id, data)
                raise HTTPException(
                    status_code=502,
                    detail="Google Drive 파일 정보를 확인하지 못했습니다. 다시 시도해주세요.",
                )

            return data, active_tokens

        raise HTTPException(status_code=401, detail="Google Drive 인증이 만료되었습니다. 다시 로그인해주세요.")

    async def _find_file_by_name(
        self,
        tokens: StoredTokens,
        *,
        parent_id: str,
        name: str,
        mime_type: Optional[str] = None,
    ) -> Tuple[Optional[Dict[str, Any]], StoredTokens]:
        files, updated_tokens = await self._list_child_files(
            tokens, parent_id=parent_id, mime_type=mime_type
        )
        normalized_name = name.strip()
        for entry in files:
            if not isinstance(entry, dict):
                continue
            file_name = entry.get("name")
            if isinstance(file_name, str) and file_name.strip() == normalized_name:
                return entry, updated_tokens
        return None, updated_tokens

    async def ensure_drive_setup(self, google_id: Optional[str]) -> Dict[str, Any]:
        self._oauth_service.ensure_credentials()
        stored_tokens = self._load_tokens(google_id)
        active_tokens = await self._ensure_valid_tokens(stored_tokens)

        folder, active_tokens = await self._find_root_folder(active_tokens, folder_name="gs")
        folder_created = False

        if folder is None:
            folder, active_tokens = await self._create_root_folder(
                active_tokens, folder_name="gs"
            )
            folder_created = True

        gs_folder_id = str(folder["id"])

        criteria_sheet, active_tokens, criteria_created = await self._ensure_shared_criteria_file(
            active_tokens,
            parent_id=gs_folder_id,
        )

        projects, active_tokens = await self._list_child_folders(
            active_tokens, parent_id=str(folder["id"])
        )

        normalized_projects = []
        for item in projects:
            if not isinstance(item, dict):
                continue
            project_id = item.get("id")
            name = item.get("name")
            if not isinstance(project_id, str) or not isinstance(name, str):
                continue
            normalized_projects.append(
                {
                    "id": project_id,
                    "name": name,
                    "createdTime": item.get("createdTime"),
                    "modifiedTime": item.get("modifiedTime"),
                }
            )

        return {
            "folderCreated": folder_created,
            "folderId": folder["id"],
            "folderName": folder.get("name", "gs"),
            "criteria": {
                "created": criteria_created,
                "fileId": criteria_sheet.get("id"),
                "fileName": criteria_sheet.get("name"),
                "mimeType": criteria_sheet.get("mimeType"),
            },
            "projects": normalized_projects,
            "account": {
                "googleId": active_tokens.google_id,
                "displayName": active_tokens.display_name,
                "email": active_tokens.email,
            },
        }

    async def create_project(
        self,
        *,
        folder_id: Optional[str],
        files: List[UploadFile],
        google_id: Optional[str],
    ) -> Dict[str, Any]:
        self._oauth_service.ensure_credentials()
        stored_tokens = self._load_tokens(google_id)
        active_tokens = await self._ensure_valid_tokens(stored_tokens)

        parent_folder_id = folder_id
        if not parent_folder_id:
            folder, active_tokens = await self._find_root_folder(active_tokens, folder_name="gs")
            if folder is None:
                folder, active_tokens = await self._create_root_folder(active_tokens, folder_name="gs")
            parent_folder_id = str(folder["id"])

        agreement_file = files[0]
        if not agreement_file.filename or not agreement_file.filename.lower().endswith(".docx"):
            raise HTTPException(status_code=422, detail="시험 합의서는 DOCX 파일이어야 합니다.")

        agreement_bytes = await agreement_file.read()
        metadata = self._extract_project_metadata(agreement_bytes)
        project_name = self._build_project_folder_name(metadata)
        if not project_name:
            raise HTTPException(status_code=422, detail="생성할 프로젝트 이름을 결정할 수 없습니다.")

        siblings, active_tokens = await self._list_child_folders(active_tokens, parent_id=parent_folder_id)
        existing_names = {
            str(item.get("name"))
            for item in siblings
            if isinstance(item, dict) and isinstance(item.get("name"), str)
        }

        unique_name = project_name
        suffix = 1
        while unique_name in existing_names:
            suffix += 1
            unique_name = f"{project_name} ({suffix})"

        project_folder, active_tokens = await self._create_child_folder(
            active_tokens,
            name=unique_name,
            parent_id=parent_folder_id,
        )
        project_id = str(project_folder["id"])

        active_tokens = await self._copy_template_to_drive(
            active_tokens,
            parent_id=project_id,
            exam_number=metadata["exam_number"],
        )

        uploaded_files: List[Dict[str, Any]] = []

        agreement_name = agreement_file.filename or "시험 합의서.docx"
        agreement_name = self._replace_placeholders(agreement_name, metadata["exam_number"])
        file_info, active_tokens = await self._upload_file_to_folder(
            active_tokens,
            file_name=agreement_name,
            parent_id=project_id,
            content=agreement_bytes,
            content_type=agreement_file.content_type
            or "application/vnd.openxmlformats-officedocument.wordprocessingml.document",
        )
        uploaded_files.append(
            {
                "id": file_info.get("id"),
                "name": file_info.get("name", agreement_name),
                "size": len(agreement_bytes),
                "contentType": agreement_file.content_type
                or "application/vnd.openxmlformats-officedocument.wordprocessingml.document",
            }
        )
        await agreement_file.close()

        for upload in files[1:]:
            filename = upload.filename or "업로드된 파일.docx"
            content = await upload.read()
            file_info, active_tokens = await self._upload_file_to_folder(
                active_tokens,
                file_name=filename,
                parent_id=project_id,
                content=content,
                content_type=upload.content_type,
            )
            uploaded_files.append(
                {
                    "id": file_info.get("id"),
                    "name": file_info.get("name", filename),
                    "size": len(content),
                    "contentType": upload.content_type or "application/octet-stream",
                }
            )
            await upload.close()

        logger.info(
            "Created Drive project '%s' (%s) with metadata %s",
            unique_name,
            project_id,
            metadata,
        )

        return {
            "message": "새 프로젝트 폴더를 생성했습니다.",
            "project": {
                "id": project_id,
                "name": project_folder.get("name", unique_name),
                "parentId": parent_folder_id,
                "metadata": {
                    "examNumber": metadata["exam_number"],
                    "companyName": metadata["company_name"],
                    "productName": metadata["product_name"],
                },
            },
            "uploadedFiles": uploaded_files,
        }<|MERGE_RESOLUTION|>--- conflicted
+++ resolved
@@ -23,10 +23,6 @@
 from ..token_store import StoredTokens, TokenStorage
 from .excel_templates import (
     FEATURE_LIST_EXPECTED_HEADERS,
-<<<<<<< HEAD
-=======
-    extract_feature_list_overview,
->>>>>>> 8530967b
     match_feature_list_header,
     populate_defect_report,
     populate_feature_list,
@@ -1180,7 +1176,6 @@
                 description = overview
 
             if not any([major, middle, minor, description, overview]):
-<<<<<<< HEAD
                 continue
 
             writer.writerow(
@@ -1238,8 +1233,6 @@
             middle = str(row.get("middleCategory", "") or "").strip()
             minor = str(row.get("minorCategory", "") or "").strip()
             if not any([major, middle, minor]):
-=======
->>>>>>> 8530967b
                 continue
 
             writer.writerow(
@@ -1302,7 +1295,6 @@
 
         return resolved.file_name, workbook_bytes
 
-<<<<<<< HEAD
         workbook_bytes = resolved.content
         if workbook_bytes is None:
             raise HTTPException(status_code=500, detail="기능리스트 파일을 불러오지 못했습니다. 다시 시도해 주세요.")
@@ -1315,8 +1307,6 @@
 
         return resolved.file_name, workbook_bytes
 
-=======
->>>>>>> 8530967b
     async def get_project_exam_number(
         self,
         *,
