--- conflicted
+++ resolved
@@ -1106,12 +1106,8 @@
                     continue
 
                 description = row_data.get("기능 설명", "")
-<<<<<<< HEAD
                 if not description:
                     description = row_data.get("기능 개요", "")
-=======
-                overview = row_data.get("기능 개요", "")
->>>>>>> 717b2aa5
 
                 extracted_rows.append(
                     {
@@ -1119,10 +1115,6 @@
                         "middleCategory": row_data.get("중분류", ""),
                         "minorCategory": row_data.get("소분류", ""),
                         "featureDescription": description,
-<<<<<<< HEAD
-=======
-                        "featureOverview": overview,
->>>>>>> 717b2aa5
                     }
                 )
         finally:
@@ -1171,17 +1163,13 @@
         )
         writer.writeheader()
 
-<<<<<<< HEAD
         has_overview_column = "기능 개요" in FEATURE_LIST_EXPECTED_HEADERS
 
-=======
->>>>>>> 717b2aa5
         for row in rows:
             major = str(row.get("majorCategory", "") or "").strip()
             middle = str(row.get("middleCategory", "") or "").strip()
             minor = str(row.get("minorCategory", "") or "").strip()
             description = str(row.get("featureDescription", "") or "").strip()
-<<<<<<< HEAD
 
             if not any([major, middle, minor, description]):
                 continue
@@ -1196,24 +1184,6 @@
                 entry["기능 개요"] = ""
 
             writer.writerow(entry)
-=======
-            overview = str(row.get("featureOverview", "") or "").strip()
-
-            if not overview and description:
-                overview = summarize_feature_description(description)
-
-            if not any([major, middle, minor, description, overview]):
-                continue
-
-            writer.writerow(
-                {
-                    "대분류": major,
-                    "중분류": middle,
-                    "소분류": minor,
-                    "기능 설명": description,
-                    "기능 개요": overview,
-                }
-            )
 
         csv_text = output.getvalue()
 
@@ -1265,111 +1235,6 @@
 
         return resolved.file_name, workbook_bytes
 
-        return {
-            "fileId": resolved.file_id,
-            "fileName": resolved.file_name,
-            "modifiedTime": update_info.get("modifiedTime") if isinstance(update_info, dict) else None,
-        }
-
-    async def download_feature_list_workbook(
-        self,
-        *,
-        project_id: str,
-        google_id: Optional[str],
-        file_id: Optional[str] = None,
-    ) -> Tuple[str, bytes]:
-        resolved = await self._resolve_menu_spreadsheet(
-            project_id=project_id,
-            menu_id="feature-list",
-            google_id=google_id,
-            include_content=True,
-            file_id=file_id,
-        )
-        writer.writeheader()
-
-        for row in rows:
-            major = str(row.get("majorCategory", "") or "").strip()
-            middle = str(row.get("middleCategory", "") or "").strip()
-            minor = str(row.get("minorCategory", "") or "").strip()
-            if not any([major, middle, minor]):
-                continue
-
-            writer.writerow(
-                {
-                    "대분류": major,
-                    "중분류": middle,
-                    "소분류": minor,
-                    "기능 설명": description,
-                    "기능 개요": overview,
-                }
-            )
->>>>>>> 717b2aa5
-
-        csv_text = output.getvalue()
-
-        try:
-            updated_bytes = resolved.rule["populate"](
-                workbook_bytes,
-                csv_text,
-                project_overview,
-            )
-        except ValueError as exc:
-            raise HTTPException(status_code=422, detail=str(exc)) from exc
-        except Exception as exc:  # pragma: no cover - 안전망
-            logger.exception("Failed to update feature list spreadsheet", extra={"project_id": project_id})
-            raise HTTPException(status_code=500, detail="기능리스트를 업데이트하지 못했습니다. 다시 시도해 주세요.") from exc
-
-        update_info, _ = await self._update_file_content(
-            resolved.tokens,
-            file_id=resolved.file_id,
-            file_name=resolved.file_name,
-            content=updated_bytes,
-            content_type=XLSX_MIME_TYPE,
-        )
-
-        return {
-            "fileId": resolved.file_id,
-            "fileName": resolved.file_name,
-            "modifiedTime": update_info.get("modifiedTime") if isinstance(update_info, dict) else None,
-            "projectOverview": project_overview,
-        }
-
-    async def download_feature_list_workbook(
-        self,
-        *,
-        project_id: str,
-        google_id: Optional[str],
-        file_id: Optional[str] = None,
-    ) -> Tuple[str, bytes]:
-        resolved = await self._resolve_menu_spreadsheet(
-            project_id=project_id,
-            menu_id="feature-list",
-            google_id=google_id,
-            include_content=True,
-            file_id=file_id,
-        )
-
-        workbook_bytes = resolved.content
-        if workbook_bytes is None:
-            raise HTTPException(status_code=500, detail="기능리스트 파일을 불러오지 못했습니다. 다시 시도해 주세요.")
-
-        return resolved.file_name, workbook_bytes
-
-<<<<<<< HEAD
-=======
-        workbook_bytes = resolved.content
-        if workbook_bytes is None:
-            raise HTTPException(status_code=500, detail="기능리스트 파일을 불러오지 못했습니다. 다시 시도해 주세요.")
-
-        return resolved.file_name, workbook_bytes
-
-        workbook_bytes = resolved.content
-        if workbook_bytes is None:
-            raise HTTPException(status_code=500, detail="기능리스트 파일을 불러오지 못했습니다. 다시 시도해 주세요.")
-
-        return resolved.file_name, workbook_bytes
-
->>>>>>> 717b2aa5
     async def get_project_exam_number(
         self,
         *,
