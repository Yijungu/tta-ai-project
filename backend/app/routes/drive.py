from __future__ import annotations

import base64
import csv
import io
import base64
import csv
import io
import json
import re
<<<<<<< HEAD
from datetime import datetime
from pathlib import Path
from typing import Any, Callable, Dict, List, Mapping, Optional, Sequence, TypedDict
=======
from pathlib import Path
from typing import Any, Callable, Dict, List, Optional, Sequence, TypedDict
>>>>>>> be7f9382
from urllib.parse import quote

from fastapi import APIRouter, Depends, File, Form, HTTPException, Query, UploadFile, Response
from fastapi.responses import JSONResponse, StreamingResponse
from pydantic import BaseModel, ConfigDict, Field

from ..dependencies import (
    get_ai_generation_service,
    get_drive_service,
    get_security_report_service,
)
from ..services.ai_generation import AIGenerationService
from ..services.google_drive import GoogleDriveService
from ..services.google_drive import feature_lists as drive_feature_lists
from ..services.security_report import SecurityReportService
from ..services.excel_templates import defect_report, testcases
from ..services.excel_templates import feature_list as feature_list_templates
from ..services.excel_templates.models import (
    DEFECT_REPORT_EXPECTED_HEADERS,
    TESTCASE_EXPECTED_HEADERS,
    DefectReportImage,
)

router = APIRouter()


class RequiredDocument(TypedDict, total=False):
    id: str
    label: str
    allowed_extensions: List[str]


class DefectCellRewriteRequest(BaseModel):
    column_key: str = Field(..., alias="columnKey", description="수정할 열 식별자")
    column_label: str | None = Field(
        None, alias="columnLabel", description="열 표시 이름 (선택)"
    )
    original_value: str | None = Field(
        None, alias="originalValue", description="현재 셀 값"
    )
    instructions: str = Field(..., description="GPT에게 전달할 수정 지시")
    row_values: Dict[str, str] | None = Field(
        None,
        alias="rowValues",
        description="해당 행의 다른 셀 값",
    )

    model_config = ConfigDict(populate_by_name=True)


class FeatureListRowModel(BaseModel):
    major_category: str = Field("", alias="majorCategory")
    middle_category: str = Field("", alias="middleCategory")
    minor_category: str = Field("", alias="minorCategory")
    feature_description: str = Field("", alias="featureDescription")

    model_config = ConfigDict(populate_by_name=True)


class FeatureListUpdateRequest(BaseModel):
    rows: List[FeatureListRowModel] = Field(default_factory=list)
    project_overview: str = Field("", alias="projectOverview")

    model_config = ConfigDict(populate_by_name=True)


class TestcaseFeatureListResponse(BaseModel):
    file_name: str = Field("", alias="fileName")
    project_overview: str = Field("", alias="projectOverview")
    rows: List[FeatureListRowModel] = Field(default_factory=list)

    model_config = ConfigDict(populate_by_name=True)


class TestcaseScenarioModel(BaseModel):
    scenario: str = Field("", description="테스트 시나리오 요약")
    input: str = Field("", description="입력 또는 사전조건")
    expected: str = Field("", description="기대 출력 또는 사후조건")


class TestcaseScenarioGroup(BaseModel):
    major_category: str = Field("", alias="majorCategory")
    middle_category: str = Field("", alias="middleCategory")
    minor_category: str = Field("", alias="minorCategory")
    feature_description: str = Field("", alias="featureDescription")
    scenarios: List[TestcaseScenarioModel] = Field(default_factory=list)

    model_config = ConfigDict(populate_by_name=True)


class TestcaseScenarioResponse(BaseModel):
    scenarios: List[TestcaseScenarioModel] = Field(default_factory=list)


class TestcaseFinalizeRowModel(BaseModel):
    major_category: str = Field("", alias="majorCategory")
    middle_category: str = Field("", alias="middleCategory")
    minor_category: str = Field("", alias="minorCategory")
    testcase_id: str = Field("", alias="testcaseId")
    scenario: str = Field("", alias="scenario")
    input: str = Field("", alias="input")
    expected: str = Field("", alias="expected")
    result: str = Field("", alias="result")
    detail: str = Field("", alias="detail")
    note: str = Field("", alias="note")

    model_config = ConfigDict(populate_by_name=True)


class TestcaseFinalizeRequest(BaseModel):
    project_overview: str | None = Field(None, alias="projectOverview")
    groups: List[TestcaseScenarioGroup] = Field(default_factory=list)

    model_config = ConfigDict(populate_by_name=True)


class TestcaseFinalizeResponse(BaseModel):
    csv_text: str = Field(..., alias="csvText")
    file_name: str = Field(..., alias="fileName")
    rows: List[TestcaseFinalizeRowModel]
    xlsx_base64: str = Field(..., alias="xlsxBase64")


class TestcaseExportRequest(BaseModel):
    rows: List[TestcaseFinalizeRowModel]

    model_config = ConfigDict(populate_by_name=True)


_REQUIRED_MENU_DOCUMENTS: Dict[str, List[RequiredDocument]] = {
    "feature-list": [
        {
            "id": "user-manual",
            "label": "사용자 매뉴얼",
            "allowed_extensions": ["pdf", "docx", "xlsx"],
        },
        {
            "id": "configuration",
            "label": "형상 이미지",
            "allowed_extensions": ["png", "jpg", "jpeg"],
        },
        {
            "id": "vendor-feature-list",
            "label": "업체 기능리스트",
            "allowed_extensions": ["pdf", "docx", "xlsx"],
        },
    ],
    "testcase-generation": [
        {
            "id": "user-manual",
            "label": "사용자 매뉴얼",
            "allowed_extensions": ["pdf", "docx", "xlsx"],
        },
        {
            "id": "configuration",
            "label": "형상 이미지",
            "allowed_extensions": ["png", "jpg", "jpeg"],
        },
        {
            "id": "vendor-feature-list",
            "label": "기능리스트",
            "allowed_extensions": ["pdf", "docx", "xlsx"],
        },
    ],
}

_TEMPLATE_ROOT = Path(__file__).resolve().parents[2] / "template"
_DEFECT_REPORT_TEMPLATE = _TEMPLATE_ROOT / "다.수행" / "GS-B-2X-XXXX 결함리포트 v1.0.xlsx"
_TESTCASE_TEMPLATE = _TEMPLATE_ROOT / "나.설계" / "GS-B-XX-XXXX 테스트케이스.xlsx"

_STANDARD_TEMPLATE_POPULATORS: Dict[str, tuple[Path, Callable[[bytes, str], bytes]]] = {
    "testcase-generation": (_TESTCASE_TEMPLATE, testcases.populate_testcase_list),
}


def _decode_text(raw: bytes) -> str:
    for encoding in ("utf-8", "cp949"):
        try:
            return raw.decode(encoding)
        except UnicodeDecodeError:
            continue
    return raw.decode("utf-8", errors="ignore")


_DEFECT_PATTERN = re.compile(r"(?:^|\n)\s*(\d+)\.(.*?)(?=(?:\n\s*\d+\.)|\Z)", re.S)


def _extract_defect_entries(text: str) -> List[Dict[str, str]]:
    stripped = text.strip()
    if not stripped:
        return []

    matches = list(_DEFECT_PATTERN.finditer(stripped))
    entries: List[Dict[str, str]] = []
    if matches:
        for match in matches:
            index_str, body = match.groups()
            try:
                index_value = int(index_str)
            except ValueError:
                continue
            cleaned = " ".join(body.strip().split())
            if not cleaned:
                continue
            entries.append({"index": index_value, "text": cleaned})
    else:
        lines: Sequence[str] = [line.strip() for line in stripped.splitlines() if line.strip()]
        for idx, line in enumerate(lines, start=1):
            entries.append({"index": idx, "text": line})
    return entries


def _build_attachment_header(filename: str, *, default_filename: str = "security-report.csv") -> str:
    ascii_fallback = re.sub(r"[^A-Za-z0-9._-]+", "_", filename)
    if not ascii_fallback or not re.search(r"[A-Za-z0-9]", ascii_fallback):
        ascii_fallback = default_filename
    quoted = quote(filename)
    return f'attachment; filename="{ascii_fallback}"; filename*=UTF-8\'\'{quoted}'


@router.post("/drive/gs/setup")
async def ensure_gs_folder(
    google_id: Optional[str] = Query(None, description="Drive 작업에 사용할 Google 사용자 식별자 (sub)"),
    drive_service: GoogleDriveService = Depends(get_drive_service),
) -> JSONResponse:
    result = await drive_service.ensure_drive_setup(google_id)
    return JSONResponse(result)


@router.post("/drive/projects")
async def create_drive_project(
    folder_id: Optional[str] = Form(None),
    files: List[UploadFile] = File(...),
    google_id: Optional[str] = Query(None, description="Drive 작업에 사용할 Google 사용자 식별자 (sub)"),
    drive_service: GoogleDriveService = Depends(get_drive_service),
) -> Dict[str, Any]:
    if not files:
        raise HTTPException(status_code=422, detail="최소 한 개의 파일을 업로드해주세요.")

    invalid_files: List[str] = []
    for upload in files:
        filename = upload.filename or "업로드된 파일"
        if not filename.lower().endswith(".docx"):
            invalid_files.append(filename)

    if invalid_files:
        detail = ", ".join(invalid_files)
        raise HTTPException(status_code=422, detail=f"DOCX 파일만 업로드할 수 있습니다: {detail}")

    return await drive_service.create_project(
        folder_id=folder_id,
        files=files,
        google_id=google_id,
    )


@router.post("/drive/projects/{project_id}/defect-report/formalize")
async def formalize_defect_report(
    project_id: str,
    file: UploadFile = File(..., description="결함 메모 TXT 파일"),
    ai_generation_service: AIGenerationService = Depends(get_ai_generation_service),
) -> Dict[str, Any]:
    try:
        raw_bytes = await file.read()
    finally:
        await file.close()

    if not raw_bytes:
        raise HTTPException(status_code=422, detail="업로드된 파일이 비어 있습니다.")

    decoded = _decode_text(raw_bytes)
    entries = _extract_defect_entries(decoded)
    if not entries:
        raise HTTPException(
            status_code=422,
            detail="결함 목록을 찾을 수 없습니다. '1. 항목' 형태로 작성된 TXT 파일을 업로드해 주세요.",
        )

    normalized = await ai_generation_service.formalize_defect_notes(
        project_id=project_id,
        entries=entries,
    )

    normalized.sort(key=lambda item: item.index)

    return {
        "defects": [
            {
                "index": item.index,
                "originalText": item.original_text,
                "polishedText": item.polished_text,
            }
            for item in normalized
        ]
    }


@router.post("/drive/projects/{project_id}/generate")
async def generate_project_asset(
    project_id: str,
    menu_id: str = Form(..., description="생성할 메뉴 ID"),
    files: Optional[List[UploadFile]] = File(None),
    file_metadata: Optional[str] = Form(
        None, description="업로드된 파일에 대한 메타데이터(JSON 배열)"
    ),
    google_id: Optional[str] = Query(None, description="Drive 작업에 사용할 Google 사용자 식별자 (sub)"),
    ai_generation_service: AIGenerationService = Depends(get_ai_generation_service),
    drive_service: GoogleDriveService = Depends(get_drive_service),
    security_report_service: SecurityReportService = Depends(get_security_report_service),
) -> Response:
    uploads = files or []
    metadata_entries: List[Dict[str, Any]] = []
    if file_metadata:
        try:
            parsed = json.loads(file_metadata)
        except json.JSONDecodeError as exc:  # pragma: no cover - 방어적 처리
            raise HTTPException(status_code=422, detail="파일 메타데이터 형식이 올바르지 않습니다.") from exc

        if not isinstance(parsed, list):
            raise HTTPException(status_code=422, detail="파일 메타데이터 형식이 올바르지 않습니다.")

        for entry in parsed:
            if not isinstance(entry, dict):
                raise HTTPException(status_code=422, detail="파일 메타데이터 형식이 올바르지 않습니다.")
            metadata_entries.append(entry)

    if metadata_entries and len(metadata_entries) != len(uploads):
        raise HTTPException(status_code=422, detail="파일 메타데이터와 업로드된 파일 수가 일치하지 않습니다.")

    if menu_id == "security-report":
        if metadata_entries:
            raise HTTPException(status_code=422, detail="보안성 리포트에는 추가 파일 정보를 입력할 수 없습니다.")
        if len(uploads) != 1:
            raise HTTPException(status_code=422, detail="Invicti HTML 결과 파일을 1개 업로드해 주세요.")
        upload = uploads[0]
        filename = (upload.filename or "invicti-report").lower()
        if not filename.endswith(".html") and not filename.endswith(".htm"):
            raise HTTPException(status_code=422, detail="Invicti HTML 결과 파일만 업로드할 수 있습니다.")

        result = await security_report_service.generate_csv_report(
            invicti_upload=upload,
            project_id=project_id,
            google_id=google_id,
        )

        await drive_service.apply_csv_to_spreadsheet(
            project_id=project_id,
            menu_id=menu_id,
            csv_text=result.csv_text,
            google_id=google_id,
        )

        headers = {
            "Content-Disposition": _build_attachment_header(result.filename),
            "Cache-Control": "no-store",
        }

        return StreamingResponse(io.BytesIO(result.content), media_type="text/csv", headers=headers)

    required_docs = _REQUIRED_MENU_DOCUMENTS.get(menu_id, [])
    if required_docs:
        if not metadata_entries:
            raise HTTPException(status_code=422, detail="필수 문서 정보가 누락되었습니다.")

        doc_counts = {doc["id"]: 0 for doc in required_docs}
        for entry in metadata_entries:
            role = entry.get("role")
            if role == "required":
                doc_id = entry.get("id")
                if doc_id not in doc_counts:
                    raise HTTPException(status_code=422, detail="알 수 없는 필수 문서 유형입니다.")
                doc_counts[doc_id] += 1
            elif role == "additional":
                description = str(entry.get("description", "")).strip()
                if not description:
                    raise HTTPException(status_code=422, detail="추가 업로드한 문서의 종류를 입력해 주세요.")
            else:
                raise HTTPException(status_code=422, detail="파일 메타데이터 형식이 올바르지 않습니다.")

        missing = [doc["label"] for doc in required_docs if doc_counts.get(doc["id"], 0) == 0]
        if missing:
            raise HTTPException(
                status_code=422,
                detail=f"다음 필수 문서를 업로드해 주세요: {', '.join(missing)}",
            )

        required_docs_by_id = {doc["id"]: doc for doc in required_docs}
        for upload, entry in zip(uploads, metadata_entries):
            if entry.get("role") != "required":
                continue

            doc_id = entry.get("id")
            if doc_id not in required_docs_by_id:
                raise HTTPException(status_code=422, detail="알 수 없는 필수 문서 유형입니다.")

            doc_info = required_docs_by_id[doc_id]
            allowed_extensions = [
                ext.lower()
                for ext in doc_info.get("allowed_extensions", [])
                if isinstance(ext, str) and ext
            ]
            if not allowed_extensions:
                continue

            extension = ""
            if upload.filename and "." in upload.filename:
                extension = upload.filename.rsplit(".", 1)[-1].lower()

            if extension not in allowed_extensions:
                allowed_text = ", ".join(ext.upper() for ext in allowed_extensions)
                label = doc_info.get("label", doc_id)
                filename = upload.filename or label
                raise HTTPException(
                    status_code=422,
                    detail=f"{label}은(는) {allowed_text} 파일만 업로드할 수 있습니다: {filename}",
                )
    else:
        for entry in metadata_entries:
            role = entry.get("role")
            if role == "additional":
                description = str(entry.get("description", "")).strip()
                if not description:
                    raise HTTPException(status_code=422, detail="추가 업로드한 문서의 종류를 입력해 주세요.")
            elif role not in {"required", "additional"}:
                raise HTTPException(status_code=422, detail="파일 메타데이터 형식이 올바르지 않습니다.")

    result = await ai_generation_service.generate_csv(
        project_id=project_id,
        menu_id=menu_id,
        uploads=uploads,
        metadata=metadata_entries,
    )

    spreadsheet_info = await drive_service.apply_csv_to_spreadsheet(
        project_id=project_id,
        menu_id=menu_id,
        csv_text=result.csv_text,
        google_id=google_id,
        project_overview=getattr(result, "project_overview", None),
    )

    if menu_id == "feature-list":
        if not spreadsheet_info or not spreadsheet_info.get("fileId"):
            raise HTTPException(status_code=500, detail="기능리스트 파일을 업데이트하지 못했습니다. 다시 시도해 주세요.")

        payload: Dict[str, Any] = {
            "status": "updated",
            "projectId": project_id,
            "fileId": spreadsheet_info.get("fileId"),
            "fileName": spreadsheet_info.get("fileName"),
            "modifiedTime": spreadsheet_info.get("modifiedTime"),
        }
        if "projectOverview" in spreadsheet_info:
            payload["projectOverview"] = spreadsheet_info.get("projectOverview")
        if getattr(result, "filename", None):
            payload["generatedFilename"] = result.filename

        return JSONResponse(payload)

    if menu_id in _STANDARD_TEMPLATE_POPULATORS:
        template_path, populate_template = _STANDARD_TEMPLATE_POPULATORS[menu_id]
        if not template_path.exists():
            raise HTTPException(status_code=500, detail="생성 결과 템플릿을 찾을 수 없습니다.")

        try:
            template_bytes = template_path.read_bytes()
        except FileNotFoundError as exc:  # pragma: no cover - unexpected
            raise HTTPException(status_code=500, detail="템플릿 파일을 읽을 수 없습니다.") from exc
        except OSError as exc:
            raise HTTPException(status_code=500, detail="템플릿 파일을 읽는 중 오류가 발생했습니다.") from exc

        try:
            workbook_bytes = populate_template(template_bytes, result.csv_text)
        except ValueError as exc:
            raise HTTPException(status_code=422, detail=str(exc)) from exc

        safe_stem = Path(result.filename).stem or menu_id
        download_name = f"{safe_stem}.xlsx"
        headers = {
            "Content-Disposition": f'attachment; filename="{download_name}"',
            "Cache-Control": "no-store",
        }
        return StreamingResponse(
            io.BytesIO(workbook_bytes),
            media_type="application/vnd.openxmlformats-officedocument.spreadsheetml.sheet",
            headers=headers,
        )

    if menu_id == "defect-report":
        if not _DEFECT_REPORT_TEMPLATE.exists():
            raise HTTPException(status_code=500, detail="결함 리포트 템플릿을 찾을 수 없습니다.")

        try:
            template_bytes = _DEFECT_REPORT_TEMPLATE.read_bytes()
        except FileNotFoundError as exc:  # pragma: no cover - unexpected
            raise HTTPException(status_code=500, detail="결함 리포트 템플릿을 읽을 수 없습니다.") from exc

        image_map: Dict[int, List[DefectReportImage]] = {}
        if result.defect_images:
            for defect_index, uploads in result.defect_images.items():
                images: List[DefectReportImage] = []
                for upload in uploads:
                    images.append(
                        DefectReportImage(
                            file_name=upload.name,
                            content=upload.content,
                            content_type=upload.content_type,
                        )
                    )
                if not images:
                    continue
                try:
                    normalized_index = int(defect_index)
                except (TypeError, ValueError):
                    continue
                image_map[normalized_index] = images

        attachment_notes: Dict[int, List[str]] = {}
        if result.defect_summary:
            for entry in result.defect_summary:
                names = [att.file_name for att in entry.attachments if att.file_name]
                if names:
                    attachment_notes[entry.index] = names

        try:
            workbook_bytes = defect_report.populate_defect_report(
                template_bytes,
                result.csv_text,
                images=image_map,
                attachment_notes=attachment_notes,
            )
        except ValueError as exc:
            raise HTTPException(status_code=422, detail=str(exc)) from exc

        safe_stem = Path(result.filename).stem or "defect-report"
        download_name = f"{safe_stem}.xlsx"
        headers = {
            "Content-Disposition": f'attachment; filename="{download_name}"',
            "Cache-Control": "no-store",
            "X-Defect-Table": base64.b64encode(result.csv_text.encode("utf-8")).decode("ascii"),
        }
        return StreamingResponse(
            io.BytesIO(workbook_bytes),
            media_type="application/vnd.openxmlformats-officedocument.spreadsheetml.sheet",
            headers=headers,
        )

    headers = {
        "Content-Disposition": f'attachment; filename="{result.filename}"',
        "Cache-Control": "no-store",
    }

    return StreamingResponse(io.BytesIO(result.content), media_type="text/csv", headers=headers)


@router.get("/drive/projects/{project_id}/feature-list")
async def get_feature_list(
    project_id: str,
    google_id: Optional[str] = Query(None, description="Drive 작업에 사용할 Google 사용자 식별자 (sub)"),
    file_id: Optional[str] = Query(
        None,
        alias="fileId",
        description="편집할 기능리스트 파일 ID",
    ),
    drive_service: GoogleDriveService = Depends(get_drive_service),
) -> Dict[str, Any]:
    result = await drive_service.get_feature_list_rows(
        project_id=project_id,
        google_id=google_id,
        file_id=file_id,
    )
    return result


@router.put("/drive/projects/{project_id}/feature-list")
async def update_feature_list(
    project_id: str,
    payload: FeatureListUpdateRequest,
    google_id: Optional[str] = Query(None, description="Drive 작업에 사용할 Google 사용자 식별자 (sub)"),
    file_id: Optional[str] = Query(
        None,
        alias="fileId",
        description="편집할 기능리스트 파일 ID",
    ),
    drive_service: GoogleDriveService = Depends(get_drive_service),
) -> Dict[str, Any]:
    normalized_rows = [row.model_dump(by_alias=True) for row in payload.rows]
    result = await drive_service.update_feature_list_rows(
        project_id=project_id,
        rows=normalized_rows,
        project_overview=str(payload.project_overview or ""),
        google_id=google_id,
        file_id=file_id,
    )
    return result


@router.get("/drive/projects/{project_id}/feature-list/download")
async def download_feature_list(
    project_id: str,
    google_id: Optional[str] = Query(None, description="Drive 작업에 사용할 Google 사용자 식별자 (sub)"),
    file_id: Optional[str] = Query(
        None,
        alias="fileId",
        description="다운로드할 기능리스트 파일 ID",
    ),
    drive_service: GoogleDriveService = Depends(get_drive_service),
) -> StreamingResponse:
    file_name, content = await drive_service.download_feature_list_workbook(
        project_id=project_id,
        google_id=google_id,
        file_id=file_id,
    )
    safe_name = file_name or "feature-list.xlsx"
    headers = {
        "Content-Disposition": _build_attachment_header(safe_name, default_filename="feature-list.xlsx"),
        "Cache-Control": "no-store",
    }
    return StreamingResponse(
        io.BytesIO(content),
        media_type="application/vnd.openxmlformats-officedocument.spreadsheetml.sheet",
        headers=headers,
    )


async def _read_upload_bytes(upload: UploadFile) -> bytes:
    try:
        return await upload.read()
    finally:
        await upload.close()


def _normalize_feature_list_records(rows: Sequence[Dict[str, str]]) -> List[Dict[str, str]]:
    normalized: List[Dict[str, str]] = []
    for entry in rows:
        normalized.append(
            {
                "majorCategory": str(entry.get("majorCategory", "") or "").strip(),
                "middleCategory": str(entry.get("middleCategory", "") or "").strip(),
                "minorCategory": str(entry.get("minorCategory", "") or "").strip(),
                "featureDescription": str(entry.get("featureDescription", "") or "").strip(),
            }
        )
    return normalized


def _csv_from_testcase_rows(rows: Sequence[TestcaseFinalizeRowModel]) -> str:
    buffer = io.StringIO()
    writer = csv.DictWriter(buffer, fieldnames=list(TESTCASE_EXPECTED_HEADERS), lineterminator="\n")
    writer.writeheader()
    for row in rows:
        writer.writerow(
            {
                "대분류": row.major_category,
                "중분류": row.middle_category,
                "소분류": row.minor_category,
                "테스트 케이스 ID": row.testcase_id,
                "테스트 시나리오": row.scenario,
                "입력(사전조건 포함)": row.input,
                "기대 출력(사후조건 포함)": row.expected,
                "테스트 결과": row.result,
                "상세 테스트 결과": row.detail,
                "비고": row.note,
            }
        )
    return buffer.getvalue()


<<<<<<< HEAD
def _strip_label_prefix(value: str, label: str) -> str:
    if not value:
        return ""

    pattern = rf"^\s*{re.escape(label)}\s*[:：-]?\s*"
    stripped = re.sub(pattern, "", value, count=1)
    return stripped.strip()


=======
>>>>>>> be7f9382
def _decode_feature_list_csv(content: bytes) -> List[Dict[str, str]]:
    text = _decode_text(content)
    records = feature_list_templates.normalize_feature_list_records(text)
    normalized: List[Dict[str, str]] = []
    for record in records:
        normalized.append(
            {
                "majorCategory": record.get("대분류", ""),
                "middleCategory": record.get("중분류", ""),
                "minorCategory": record.get("소분류", ""),
                "featureDescription": record.get("기능 설명", ""),
            }
        )
    return normalized


@router.post("/drive/projects/{project_id}/testcases/workflow/feature-list")
async def prepare_testcase_feature_list(
    project_id: str,
    feature_list_file: UploadFile = File(
        ..., description="테스트케이스 생성을 위한 기능리스트 파일"
    ),
) -> TestcaseFeatureListResponse:
    filename = feature_list_file.filename or "feature-list"
    extension = filename.rsplit(".", 1)[-1].lower() if "." in filename else ""
    content = await _read_upload_bytes(feature_list_file)

    rows: List[Dict[str, str]] = []
    project_overview = ""

    if extension in {"xlsx", "xlsm"}:
        try:
            _, _, _, parsed_rows = drive_feature_lists.parse_feature_list_workbook(content)
            rows = _normalize_feature_list_records(parsed_rows)
        except HTTPException:
            raise
        except Exception as exc:  # pragma: no cover - 안전망
            raise HTTPException(
                status_code=422,
                detail="기능리스트 엑셀 파일을 해석하는 중 오류가 발생했습니다.",
            ) from exc

        try:
            _, project_overview = feature_list_templates.extract_feature_list_overview(content)
        except Exception:  # pragma: no cover - 개요 추출 실패는 무시
            project_overview = ""
    else:
        rows = _normalize_feature_list_records(_decode_feature_list_csv(content))

    if not rows:
        raise HTTPException(status_code=422, detail="기능리스트에서 항목을 찾을 수 없습니다.")

    response = TestcaseFeatureListResponse(
        fileName=filename,
        projectOverview=project_overview or "",
        rows=[FeatureListRowModel(**row) for row in rows],
    )
    return response


@router.post("/drive/projects/{project_id}/testcases/workflow/scenarios")
async def generate_testcase_scenarios(
    project_id: str,
    major_category: str = Form(..., description="테스트케이스 대분류"),
    middle_category: str = Form(..., description="테스트케이스 중분류"),
    minor_category: str = Form(..., description="테스트케이스 소분류"),
    feature_description: str = Form("", description="기능 설명"),
    project_overview: str = Form("", description="프로젝트 개요"),
    scenario_count: int = Form(3, description="생성할 시나리오 수(3~5)"),
    attachments: Optional[List[UploadFile]] = File(
        None, description="소분류 관련 참고 이미지"
    ),
    ai_generation_service: AIGenerationService = Depends(get_ai_generation_service),
) -> TestcaseScenarioResponse:
    normalized_count = max(3, min(5, scenario_count))
    uploads = attachments or []

    suggestions = await ai_generation_service.suggest_testcase_scenarios(
        project_id=project_id,
        major_category=major_category,
        middle_category=middle_category,
        minor_category=minor_category,
        feature_description=feature_description,
        project_overview=project_overview,
        scenario_count=normalized_count,
        attachments=uploads,
    )

    return TestcaseScenarioResponse(
        scenarios=[TestcaseScenarioModel(**entry) for entry in suggestions]
    )


@router.post("/drive/projects/{project_id}/testcases/workflow/finalize")
async def finalize_testcases(
    project_id: str,
    payload: TestcaseFinalizeRequest,
<<<<<<< HEAD
=======
    ai_generation_service: AIGenerationService = Depends(get_ai_generation_service),
>>>>>>> be7f9382
) -> TestcaseFinalizeResponse:
    if not payload.groups:
        raise HTTPException(status_code=422, detail="시나리오 정보가 없습니다.")

    normalized_groups = [group.model_dump(by_alias=True) for group in payload.groups]

<<<<<<< HEAD
    rows: List[TestcaseFinalizeRowModel] = []
    group_index = 0

    for group in normalized_groups:
        major = str(group.get("majorCategory") or "").strip()
        middle = str(group.get("middleCategory") or "").strip()
        minor = str(group.get("minorCategory") or "").strip()
        scenarios = group.get("scenarios")
        if not isinstance(scenarios, Sequence):
            continue

        normalized_entries: List[tuple[str, str, str]] = []
        for entry in scenarios:
            if not isinstance(entry, Mapping):
                continue
            scenario_text = str(
                entry.get("테스트 시나리오")
                or entry.get("scenario")
                or ""
            ).strip()
            input_text = str(
                entry.get("입력(사전조건 포함)")
                or entry.get("input")
                or ""
            ).strip()
            expected_text = str(
                entry.get("기대 출력(사후조건 포함)")
                or entry.get("expected")
                or ""
            ).strip()

            if not (scenario_text or input_text or expected_text):
                continue

            normalized_entries.append((scenario_text, input_text, expected_text))

        if not normalized_entries:
            continue

        group_index += 1

        for scenario_index, (scenario_text, input_text, expected_text) in enumerate(
            normalized_entries, start=1
        ):
            testcase_id = f"TC-{group_index:03d}-{scenario_index:03d}"

            rows.append(
                TestcaseFinalizeRowModel(
                    major_category=major,
                    middle_category=middle,
                    minor_category=minor,
                    testcase_id=testcase_id,
                    scenario=_strip_label_prefix(scenario_text, "테스트 시나리오"),
                    input=_strip_label_prefix(input_text, "입력(사전조건 포함)"),
                    expected=_strip_label_prefix(expected_text, "기대 출력(사후조건 포함)"),
                    result="P",
                    detail="",
                    note="",
                )
            )

    if not rows:
        raise HTTPException(status_code=422, detail="생성된 테스트케이스 행을 찾을 수 없습니다.")

    csv_text = _csv_from_testcase_rows(rows)
=======
    result = await ai_generation_service.generate_testcases_from_scenarios(
        project_id=project_id,
        project_overview=payload.project_overview or "",
        groups=normalized_groups,
    )

    csv_text = result.csv_text
    if not csv_text:
        raise HTTPException(status_code=502, detail="생성된 테스트케이스 CSV가 비어 있습니다.")
>>>>>>> be7f9382

    try:
        template_bytes = _TESTCASE_TEMPLATE.read_bytes()
    except FileNotFoundError as exc:  # pragma: no cover - 방어
        raise HTTPException(status_code=500, detail="테스트케이스 템플릿을 찾을 수 없습니다.") from exc
    except OSError as exc:  # pragma: no cover - 방어
        raise HTTPException(status_code=500, detail="테스트케이스 템플릿을 읽는 중 오류가 발생했습니다.") from exc

    try:
        workbook_bytes = testcases.populate_testcase_list(template_bytes, csv_text)
    except ValueError as exc:
        raise HTTPException(status_code=422, detail=str(exc)) from exc

<<<<<<< HEAD
    workbook_base64 = base64.b64encode(workbook_bytes).decode("ascii")

    timestamp = datetime.utcnow().strftime("%Y%m%d%H%M%S")
    safe_project = re.sub(r"[^A-Za-z0-9_-]+", "_", project_id)
    file_stem = f"{safe_project}_testcase_workflow_{timestamp}"
    xlsx_name = f"{file_stem}.xlsx"
=======
    reader = csv.DictReader(io.StringIO(csv_text))
    rows: List[TestcaseFinalizeRowModel] = []
    for entry in reader:
        rows.append(
            TestcaseFinalizeRowModel(
                majorCategory=entry.get("대분류", "") or "",
                middleCategory=entry.get("중분류", "") or "",
                minorCategory=entry.get("소분류", "") or "",
                testcaseId=entry.get("테스트 케이스 ID", "") or "",
                scenario=entry.get("테스트 시나리오", "") or "",
                input=entry.get("입력(사전조건 포함)", "") or "",
                expected=entry.get("기대 출력(사후조건 포함)", "") or "",
                result=entry.get("테스트 결과", "") or "",
                detail=entry.get("상세 테스트 결과", "") or "",
                note=entry.get("비고", "") or "",
            )
        )

    if not rows:
        raise HTTPException(status_code=502, detail="생성된 테스트케이스 행을 찾을 수 없습니다.")

    workbook_base64 = base64.b64encode(workbook_bytes).decode("ascii")
    xlsx_name = Path(result.filename).stem + ".xlsx"
>>>>>>> be7f9382

    return TestcaseFinalizeResponse(
        csvText=csv_text,
        fileName=xlsx_name,
        rows=rows,
        xlsxBase64=workbook_base64,
    )


@router.post("/drive/projects/{project_id}/testcases/workflow/export")
async def export_testcases(
    project_id: str,
    payload: TestcaseExportRequest,
) -> StreamingResponse:
    if not payload.rows:
        raise HTTPException(status_code=422, detail="내보낼 테스트케이스 행이 없습니다.")

    csv_text = _csv_from_testcase_rows(payload.rows)

    try:
        template_bytes = _TESTCASE_TEMPLATE.read_bytes()
    except FileNotFoundError as exc:  # pragma: no cover - 방어
        raise HTTPException(status_code=500, detail="테스트케이스 템플릿을 찾을 수 없습니다.") from exc
    except OSError as exc:  # pragma: no cover - 방어
        raise HTTPException(status_code=500, detail="테스트케이스 템플릿을 읽는 중 오류가 발생했습니다.") from exc

    try:
        workbook_bytes = testcases.populate_testcase_list(template_bytes, csv_text)
    except ValueError as exc:
        raise HTTPException(status_code=422, detail=str(exc)) from exc

    filename = f"{project_id}_testcases.xlsx"
    headers = {
        "Content-Disposition": _build_attachment_header(filename, default_filename="testcases.xlsx"),
        "Cache-Control": "no-store",
    }

    return StreamingResponse(
        io.BytesIO(workbook_bytes),
        media_type="application/vnd.openxmlformats-officedocument.spreadsheetml.sheet",
        headers=headers,
    )


@router.post("/drive/projects/{project_id}/defect-report/rewrite")
async def rewrite_defect_report_cell(
    project_id: str,
    payload: DefectCellRewriteRequest,
    ai_generation_service: AIGenerationService = Depends(get_ai_generation_service),
) -> Dict[str, str]:
    updated = await ai_generation_service.rewrite_defect_report_cell(
        project_id=project_id,
        column_key=payload.column_key,
        column_label=payload.column_label,
        original_value=payload.original_value,
        instructions=payload.instructions,
        row_values=payload.row_values,
    )

    return {"updatedText": updated}


@router.post("/drive/projects/{project_id}/defect-report/compile")
async def compile_defect_report(
    project_id: str,
    rows: str = Form(..., description="결함 리포트 행 데이터(JSON 배열)"),
    attachments: Optional[List[UploadFile]] = File(
        None, description="결함 이미지 첨부 파일"
    ),
    attachment_metadata: Optional[str] = Form(
        None, description="첨부 파일 메타데이터(JSON 배열)"
    ),
) -> StreamingResponse:
    try:
        parsed_rows = json.loads(rows)
    except json.JSONDecodeError as exc:
        raise HTTPException(status_code=422, detail="행 데이터 형식이 올바르지 않습니다.") from exc

    if not isinstance(parsed_rows, list):
        raise HTTPException(status_code=422, detail="행 데이터 형식이 올바르지 않습니다.")

    normalized_rows: List[Dict[str, str]] = []
    for index, entry in enumerate(parsed_rows, start=1):
        if not isinstance(entry, dict):
            raise HTTPException(
                status_code=422,
                detail=f"{index}번째 행 데이터 형식이 올바르지 않습니다.",
            )
        record: Dict[str, str] = {}
        for column in DEFECT_REPORT_EXPECTED_HEADERS:
            value = entry.get(column)
            record[column] = "" if value is None else str(value)
        normalized_rows.append(record)

    if not normalized_rows:
        raise HTTPException(status_code=422, detail="최소 한 개의 행 데이터가 필요합니다.")

    buffer = io.StringIO()
    writer = csv.DictWriter(buffer, fieldnames=DEFECT_REPORT_EXPECTED_HEADERS)
    writer.writeheader()
    writer.writerows(normalized_rows)
    csv_text = buffer.getvalue()

    uploads = attachments or []
    metadata_entries: List[Dict[str, Any]] = []

    if uploads:
        if not attachment_metadata:
            raise HTTPException(status_code=422, detail="첨부 메타데이터 형식이 올바르지 않습니다.")
        try:
            parsed_metadata = json.loads(attachment_metadata)
        except json.JSONDecodeError as exc:
            raise HTTPException(status_code=422, detail="첨부 메타데이터 형식이 올바르지 않습니다.") from exc
        if not isinstance(parsed_metadata, list) or len(parsed_metadata) != len(uploads):
            raise HTTPException(status_code=422, detail="첨부 메타데이터 형식이 올바르지 않습니다.")
        metadata_entries = parsed_metadata

    image_map: Dict[int, List[DefectReportImage]] = {}
    notes_map: Dict[int, List[str]] = {}

    for upload, metadata in zip(uploads, metadata_entries):
        if not isinstance(metadata, dict):
            raise HTTPException(status_code=422, detail="첨부 메타데이터 형식이 올바르지 않습니다.")

        defect_index = metadata.get("defect_index")
        try:
            normalized_index = int(defect_index)
        except (TypeError, ValueError):
            raise HTTPException(status_code=422, detail="첨부 파일의 결함 순번이 올바르지 않습니다.")

        try:
            content = await upload.read()
        finally:
            await upload.close()

        if not content:
            continue

        file_name = upload.filename or metadata.get("originalFileName") or "attachment"
        image = DefectReportImage(
            file_name=file_name,
            content=content,
            content_type=upload.content_type,
        )
        image_map.setdefault(normalized_index, []).append(image)
        notes_map.setdefault(normalized_index, []).append(file_name)

    if not _DEFECT_REPORT_TEMPLATE.exists():
        raise HTTPException(status_code=500, detail="결함 리포트 템플릿을 찾을 수 없습니다.")

    try:
        template_bytes = _DEFECT_REPORT_TEMPLATE.read_bytes()
    except FileNotFoundError as exc:  # pragma: no cover - unexpected
        raise HTTPException(status_code=500, detail="결함 리포트 템플릿을 읽을 수 없습니다.") from exc

    try:
        workbook_bytes = defect_report.populate_defect_report(
            template_bytes,
            csv_text,
            images=image_map if image_map else None,
            attachment_notes=notes_map if notes_map else None,
        )
    except ValueError as exc:
        raise HTTPException(status_code=422, detail=str(exc)) from exc

    safe_project = re.sub(r"[^A-Za-z0-9_-]+", "_", project_id) or "defect-report"
    download_name = f"{safe_project}_defect-report.xlsx"
    headers = {
        "Content-Disposition": f'attachment; filename="{download_name}"',
        "Cache-Control": "no-store",
        "X-Defect-Table": base64.b64encode(csv_text.encode("utf-8")).decode("ascii"),
    }

    return StreamingResponse(
        io.BytesIO(workbook_bytes),
        media_type="application/vnd.openxmlformats-officedocument.spreadsheetml.sheet",
        headers=headers,
    )<|MERGE_RESOLUTION|>--- conflicted
+++ resolved
@@ -8,14 +8,9 @@
 import io
 import json
 import re
-<<<<<<< HEAD
 from datetime import datetime
 from pathlib import Path
 from typing import Any, Callable, Dict, List, Mapping, Optional, Sequence, TypedDict
-=======
-from pathlib import Path
-from typing import Any, Callable, Dict, List, Optional, Sequence, TypedDict
->>>>>>> be7f9382
 from urllib.parse import quote
 
 from fastapi import APIRouter, Depends, File, Form, HTTPException, Query, UploadFile, Response
@@ -684,7 +679,6 @@
     return buffer.getvalue()
 
 
-<<<<<<< HEAD
 def _strip_label_prefix(value: str, label: str) -> str:
     if not value:
         return ""
@@ -694,8 +688,6 @@
     return stripped.strip()
 
 
-=======
->>>>>>> be7f9382
 def _decode_feature_list_csv(content: bytes) -> List[Dict[str, str]]:
     text = _decode_text(content)
     records = feature_list_templates.normalize_feature_list_records(text)
@@ -793,17 +785,12 @@
 async def finalize_testcases(
     project_id: str,
     payload: TestcaseFinalizeRequest,
-<<<<<<< HEAD
-=======
-    ai_generation_service: AIGenerationService = Depends(get_ai_generation_service),
->>>>>>> be7f9382
 ) -> TestcaseFinalizeResponse:
     if not payload.groups:
         raise HTTPException(status_code=422, detail="시나리오 정보가 없습니다.")
 
     normalized_groups = [group.model_dump(by_alias=True) for group in payload.groups]
 
-<<<<<<< HEAD
     rows: List[TestcaseFinalizeRowModel] = []
     group_index = 0
 
@@ -869,17 +856,6 @@
         raise HTTPException(status_code=422, detail="생성된 테스트케이스 행을 찾을 수 없습니다.")
 
     csv_text = _csv_from_testcase_rows(rows)
-=======
-    result = await ai_generation_service.generate_testcases_from_scenarios(
-        project_id=project_id,
-        project_overview=payload.project_overview or "",
-        groups=normalized_groups,
-    )
-
-    csv_text = result.csv_text
-    if not csv_text:
-        raise HTTPException(status_code=502, detail="생성된 테스트케이스 CSV가 비어 있습니다.")
->>>>>>> be7f9382
 
     try:
         template_bytes = _TESTCASE_TEMPLATE.read_bytes()
@@ -893,38 +869,12 @@
     except ValueError as exc:
         raise HTTPException(status_code=422, detail=str(exc)) from exc
 
-<<<<<<< HEAD
     workbook_base64 = base64.b64encode(workbook_bytes).decode("ascii")
 
     timestamp = datetime.utcnow().strftime("%Y%m%d%H%M%S")
     safe_project = re.sub(r"[^A-Za-z0-9_-]+", "_", project_id)
     file_stem = f"{safe_project}_testcase_workflow_{timestamp}"
     xlsx_name = f"{file_stem}.xlsx"
-=======
-    reader = csv.DictReader(io.StringIO(csv_text))
-    rows: List[TestcaseFinalizeRowModel] = []
-    for entry in reader:
-        rows.append(
-            TestcaseFinalizeRowModel(
-                majorCategory=entry.get("대분류", "") or "",
-                middleCategory=entry.get("중분류", "") or "",
-                minorCategory=entry.get("소분류", "") or "",
-                testcaseId=entry.get("테스트 케이스 ID", "") or "",
-                scenario=entry.get("테스트 시나리오", "") or "",
-                input=entry.get("입력(사전조건 포함)", "") or "",
-                expected=entry.get("기대 출력(사후조건 포함)", "") or "",
-                result=entry.get("테스트 결과", "") or "",
-                detail=entry.get("상세 테스트 결과", "") or "",
-                note=entry.get("비고", "") or "",
-            )
-        )
-
-    if not rows:
-        raise HTTPException(status_code=502, detail="생성된 테스트케이스 행을 찾을 수 없습니다.")
-
-    workbook_base64 = base64.b64encode(workbook_bytes).decode("ascii")
-    xlsx_name = Path(result.filename).stem + ".xlsx"
->>>>>>> be7f9382
 
     return TestcaseFinalizeResponse(
         csvText=csv_text,
