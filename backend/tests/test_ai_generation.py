--- conflicted
+++ resolved
@@ -196,11 +196,4 @@
     assert {
         "type": "input_image",
         "image_url": "data:image/png;base64,abc123",
-<<<<<<< HEAD
-=======
     } in image_parts
-    assert {
-        "type": "input_image",
-        "image_url": "data:image/png;base64,abc123",
->>>>>>> db7a709a
-    } in image_parts
