--- conflicted
+++ resolved
@@ -112,20 +112,12 @@
     ]
     assert [entry["name"] for entry in stub_client.files.created] == [
         "사용자_매뉴얼.docx",
-<<<<<<< HEAD
         "GS-B-XX-XXXX 기능리스트 v1.0.pdf",
-=======
-        "GS-B-XX-XXXX 기능리스트 v1.0.csv",
->>>>>>> cd2855cb
     ]
 
     template_upload = stub_client.files.created[1]
     assert isinstance(template_upload["content"], bytes)
-<<<<<<< HEAD
     assert template_upload["content"].startswith(b"%PDF")
-=======
-    assert not template_upload["content"].startswith(b"PK")
->>>>>>> cd2855cb
 
     # The response payload should include input_file parts for each uploaded file.
     assert len(stub_client.responses.calls) == 1
