--- conflicted
+++ resolved
@@ -112,17 +112,12 @@
     ]
     assert [entry["name"] for entry in stub_client.files.created] == [
         "사용자_매뉴얼.docx",
-<<<<<<< HEAD
         "GS-B-XX-XXXX 기능리스트 v1.0.csv",
     ]
 
     template_upload = stub_client.files.created[1]
     assert isinstance(template_upload["content"], bytes)
     assert not template_upload["content"].startswith(b"PK")
-=======
-        "GS-B-XX-XXXX 기능리스트 v1.0.xlsx",
-    ]
->>>>>>> b02985cf
 
     # The response payload should include input_file parts for each uploaded file.
     assert len(stub_client.responses.calls) == 1
