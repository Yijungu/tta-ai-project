from __future__ import annotations

import sys
from pathlib import Path

import pytest

# Ensure the backend/app package is importable when running tests from the repository root.
BACKEND_ROOT = Path(__file__).resolve().parents[1]
if str(BACKEND_ROOT) not in sys.path:
    sys.path.insert(0, str(BACKEND_ROOT))

from app.services.openai_payload import OpenAIMessageBuilder


def test_text_message_appends_file_parts() -> None:
    message = OpenAIMessageBuilder.text_message(
        "user",
        "hello",
        file_ids=["file-a", "file-b"],
    )

    assert message["role"] == "user"
    assert message["content"][0] == {"type": "input_text", "text": "hello"}
    assert message["content"][1:] == [
        {"type": "input_file", "file_id": "file-a"},
        {"type": "input_file", "file_id": "file-b"},
    ]


def test_text_message_appends_image_parts_from_data_url() -> None:
    data_url = "data:image/png;base64,abc123"
    message = OpenAIMessageBuilder.text_message(
        "user",
        "see this",
        attachments=[{"image_url": data_url, "kind": "image"}],
    )

    assert message["role"] == "user"
    assert message["content"][1:] == [
        {"type": "input_image", "image_url": data_url}
    ]

    normalized = OpenAIMessageBuilder.normalize_messages([message])
    assert normalized[0]["content"][1:] == [
        {"type": "input_image", "image_url": data_url}
    ]


def test_text_message_appends_image_parts_from_image_url() -> None:
    message = OpenAIMessageBuilder.text_message(
        "user",
        "look at this",
        attachments=[
            {
                "image_url": "https://example.com/external.png",
                "kind": "image",
            }
        ],
    )

    assert message["content"][1:] == [
        {
            "type": "input_image",
            "image_url": "https://example.com/external.png",
        }
    ]

    normalized = OpenAIMessageBuilder.normalize_messages([message])
    assert normalized[0]["content"][1:] == [
        {
            "type": "input_image",
            "image_url": "https://example.com/external.png",
        }
    ]


def test_text_message_accepts_image_url_alias() -> None:
    message = OpenAIMessageBuilder.text_message(
        "user",
        "alias",
        attachments=[{"url": "https://example.com/from-alias", "kind": "image"}],
    )

    assert message["content"][1:] == [
        {
            "type": "input_image",
            "image_url": "https://example.com/from-alias",
        }
    ]


def test_text_message_rejects_image_without_url() -> None:
    with pytest.raises(ValueError):
        OpenAIMessageBuilder.text_message(
            "user", "missing", attachments=[{"kind": "image"}]
        )


def test_attachments_to_chat_completions_converts_images() -> None:
    attachments = [
        {"image_url": "data:image/png;base64,xyz456", "kind": "image"}
    ]
<<<<<<< HEAD

    completion_parts = OpenAIMessageBuilder.attachments_to_chat_completions(attachments)

    assert completion_parts == [
        {
            "type": "input_image",
            "image_url": {"url": "data:image/png;base64,xyz456"},
        }
    ]


def test_attachments_to_chat_completions_prefers_image_url() -> None:
    attachments = [
        {
            "file_id": "file-img-3",
            "image_url": "data:image/png;base64,abc123",
            "kind": "image",
        }
    ]
=======
>>>>>>> cd2855cb

    completion_parts = OpenAIMessageBuilder.attachments_to_chat_completions(attachments)

    assert completion_parts == [
<<<<<<< HEAD
=======
        {
            "type": "input_image",
            "image_url": {"url": "data:image/png;base64,xyz456"},
        }
    ]


def test_attachments_to_chat_completions_prefers_image_url() -> None:
    attachments = [
        {
            "file_id": "file-img-3",
            "image_url": "data:image/png;base64,abc123",
            "kind": "image",
        }
    ]

    completion_parts = OpenAIMessageBuilder.attachments_to_chat_completions(attachments)

    assert completion_parts == [
>>>>>>> cd2855cb
        {"type": "input_image", "image_url": {"url": "data:image/png;base64,abc123"}}
    ]


def test_normalize_messages_allows_input_file_parts() -> None:
    raw_messages = [
        {
            "role": "user",
            "content": [
                {"type": "text", "text": "summary"},
                {"type": "input_file", "file_id": "file-42"},
            ],
        }
    ]

    normalized = OpenAIMessageBuilder.normalize_messages(raw_messages)

    assert normalized == [
        {
            "role": "user",
            "content": [
                {"type": "input_text", "text": "summary"},
                {"type": "input_file", "file_id": "file-42"},
            ],
        }
    ]


def test_text_message_rejects_blank_file_id() -> None:
    with pytest.raises(ValueError):
        OpenAIMessageBuilder.text_message("user", "hello", file_ids=[" "])


def test_normalize_messages_rejects_legacy_image_id() -> None:
    raw_messages = [
        {
            "role": "user",
            "content": [
                {"type": "text", "text": "check"},
                {"type": "input_image", "image_id": "file-img-legacy"},
            ],
        }
    ]

    with pytest.raises(ValueError):
        OpenAIMessageBuilder.normalize_messages(raw_messages)


def test_normalize_messages_rejects_image_mapping() -> None:
    raw_messages = [
        {
            "role": "user",
            "content": [
                {
                    "type": "input_image",
                    "image_url": "openai://file-file-img-from-url",
                }
            ],
        }
    ]

    with pytest.raises(ValueError):
        OpenAIMessageBuilder.normalize_messages(raw_messages)


def test_normalize_messages_rejects_openai_scheme() -> None:
    raw_messages = [
        {
            "role": "user",
            "content": [
                {
                    "type": "input_image",
                    "image_url": "openai://file-file-img-from-url",
                }
            ],
        }
    ]

    with pytest.raises(ValueError):
        OpenAIMessageBuilder.normalize_messages(raw_messages)


def test_normalize_messages_preserves_external_image_url() -> None:
    raw_messages = [
        {
            "role": "user",
            "content": [
                {
                    "type": "input_image",
                    "image_url": "https://example.com/image.png",
                }
            ],
        }
    ]

    normalized = OpenAIMessageBuilder.normalize_messages(raw_messages)

    assert normalized == [
        {
            "role": "user",
            "content": [
                {
                    "type": "input_image",
                    "image_url": "https://example.com/image.png",
                },
            ],
        }
    ]


def test_normalize_messages_preserves_data_image_url() -> None:
    data_url = "data:image/png;base64,iVBORw0KGgoAAAANSUhEUgAAAAUA"
    raw_messages = [
        {
            "role": "user",
            "content": [
                {
                    "type": "input_image",
                    "image_url": data_url,
                }
            ],
        }
    ]

    normalized = OpenAIMessageBuilder.normalize_messages(raw_messages)

    assert normalized == [
        {
            "role": "user",
            "content": [
                {
                    "type": "input_image",
                    "image_url": data_url,
                },
            ],
        }
    ]<|MERGE_RESOLUTION|>--- conflicted
+++ resolved
@@ -101,7 +101,6 @@
     attachments = [
         {"image_url": "data:image/png;base64,xyz456", "kind": "image"}
     ]
-<<<<<<< HEAD
 
     completion_parts = OpenAIMessageBuilder.attachments_to_chat_completions(attachments)
 
@@ -121,34 +120,10 @@
             "kind": "image",
         }
     ]
-=======
->>>>>>> cd2855cb
 
     completion_parts = OpenAIMessageBuilder.attachments_to_chat_completions(attachments)
 
     assert completion_parts == [
-<<<<<<< HEAD
-=======
-        {
-            "type": "input_image",
-            "image_url": {"url": "data:image/png;base64,xyz456"},
-        }
-    ]
-
-
-def test_attachments_to_chat_completions_prefers_image_url() -> None:
-    attachments = [
-        {
-            "file_id": "file-img-3",
-            "image_url": "data:image/png;base64,abc123",
-            "kind": "image",
-        }
-    ]
-
-    completion_parts = OpenAIMessageBuilder.attachments_to_chat_completions(attachments)
-
-    assert completion_parts == [
->>>>>>> cd2855cb
         {"type": "input_image", "image_url": {"url": "data:image/png;base64,abc123"}}
     ]
 
