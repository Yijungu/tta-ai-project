from __future__ import annotations

import sys
from pathlib import Path

import pytest

# Ensure the backend/app package is importable when running tests from the repository root.
BACKEND_ROOT = Path(__file__).resolve().parents[1]
if str(BACKEND_ROOT) not in sys.path:
    sys.path.insert(0, str(BACKEND_ROOT))

from app.services.openai_payload import OpenAIMessageBuilder


def test_text_message_appends_file_parts() -> None:
    message = OpenAIMessageBuilder.text_message(
        "user",
        "hello",
        file_ids=["file-a", "file-b"],
    )

    assert message["role"] == "user"
    assert message["content"][0] == {"type": "input_text", "text": "hello"}
    assert message["content"][1:] == [
        {"type": "input_file", "file_id": "file-a"},
        {"type": "input_file", "file_id": "file-b"},
    ]


def test_text_message_appends_image_parts() -> None:
    message = OpenAIMessageBuilder.text_message(
        "user",
        "see this",
        attachments=[{"file_id": "img-1", "kind": "image"}],
    )

    assert message["role"] == "user"
    assert message["content"][1:] == [
        {"type": "input_image", "image_url": {"url": "openai://file/img-1"}}
    ]


def test_attachments_to_chat_completions_converts_images() -> None:
    attachments = [{"file_id": "img-2", "kind": "image"}]

    completion_parts = OpenAIMessageBuilder.attachments_to_chat_completions(attachments)

    assert completion_parts == [
        {"type": "image_url", "image_url": {"url": "openai://file/img-2"}}
    ]


def test_normalize_messages_allows_input_file_parts() -> None:
    raw_messages = [
        {
            "role": "user",
            "content": [
                {"type": "text", "text": "summary"},
                {"type": "input_file", "file_id": "file-42"},
            ],
        }
    ]

    normalized = OpenAIMessageBuilder.normalize_messages(raw_messages)

    assert normalized == [
        {
            "role": "user",
            "content": [
                {"type": "input_text", "text": "summary"},
                {"type": "input_file", "file_id": "file-42"},
            ],
        }
    ]


def test_normalize_messages_converts_legacy_image_id() -> None:
    raw_messages = [
        {
            "role": "user",
            "content": [
                {"type": "text", "text": "check"},
                {"type": "input_image", "image_id": "img-legacy"},
            ],
        }
    ]

    normalized = OpenAIMessageBuilder.normalize_messages(raw_messages)

    assert normalized == [
        {
            "role": "user",
            "content": [
                {"type": "input_text", "text": "check"},
                {
                    "type": "input_image",
<<<<<<< HEAD
                    "image": {"file_id": "img-legacy"},
=======
                    "image_url": {"url": "openai://file/img-legacy"},
>>>>>>> baf0406d
                },
            ],
        }
    ]


def test_text_message_rejects_blank_file_id() -> None:
    with pytest.raises(ValueError):
        OpenAIMessageBuilder.text_message("user", "hello", file_ids=[" "])


def test_normalize_messages_accepts_image_mapping() -> None:
    raw_messages = [
        {
            "role": "user",
            "content": [
                {
                    "type": "input_image",
                    "image": {"file_id": "img-direct"},
                }
            ],
        }
    ]

    normalized = OpenAIMessageBuilder.normalize_messages(raw_messages)

    assert normalized == [
        {
            "role": "user",
            "content": [
                {"type": "input_image", "image": {"file_id": "img-direct"}},
            ],
        }
    ]


def test_normalize_messages_converts_image_url_string() -> None:
    raw_messages = [
        {
            "role": "user",
            "content": [
                {
                    "type": "input_image",
                    "image_url": "openai://file/img-from-url",
                }
            ],
        }
    ]

    normalized = OpenAIMessageBuilder.normalize_messages(raw_messages)

    assert normalized == [
        {
            "role": "user",
            "content": [
                {"type": "input_image", "image": {"file_id": "img-from-url"}},
            ],
        }
    ]<|MERGE_RESOLUTION|>--- conflicted
+++ resolved
@@ -95,11 +95,7 @@
                 {"type": "input_text", "text": "check"},
                 {
                     "type": "input_image",
-<<<<<<< HEAD
                     "image": {"file_id": "img-legacy"},
-=======
-                    "image_url": {"url": "openai://file/img-legacy"},
->>>>>>> baf0406d
                 },
             ],
         }
