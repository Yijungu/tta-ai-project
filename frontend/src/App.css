.app-shell {
  min-height: 100vh;
  display: flex;
  flex-direction: column;
  background: linear-gradient(180deg, rgba(241, 245, 249, 0.82) 0%, rgba(226, 232, 240, 0.95) 100%);
}

.app-shell__header {
  position: sticky;
  top: 0;
  z-index: 10;
  display: flex;
  align-items: center;
  justify-content: space-between;
  padding: 1.25rem clamp(1.5rem, 4vw, 3.5rem);
  background: rgba(15, 23, 42, 0.92);
  color: white;
  box-shadow: 0 18px 36px rgba(15, 23, 42, 0.18);
  backdrop-filter: blur(12px);
}

.app-shell__brand {
  font-size: 1.25rem;
  font-weight: 700;
  letter-spacing: 0.02em;
}

.app-shell__nav {
  display: flex;
  align-items: center;
  font-size: 0.95rem;
}

.app-shell__link {
  position: relative;
  color: rgba(226, 232, 240, 0.9);
  text-decoration: none;
  font-weight: 600;
  transition: color 0.2s ease;
}

.app-shell__link::after {
  content: '';
  position: absolute;
  left: 0;
  bottom: -0.45rem;
  width: 100%;
  height: 2px;
  border-radius: 999px;
  background: rgba(226, 232, 240, 0.65);
  transform: scaleX(0);
  transform-origin: left;
  transition: transform 0.2s ease;
}

.app-shell__link:hover {
  color: white;
}

.app-shell__link:hover::after,
.app-shell__link--active::after {
  transform: scaleX(1);
}

.app-shell__link--active {
  color: white;
}

.app-shell__drive,
.app-shell__logout,
.app-shell__prompt-admin {
  display: inline-flex;
  align-items: center;
  justify-content: center;
  padding: 0.45rem 1.1rem;
  border-radius: 999px;
  border: 1px solid rgba(226, 232, 240, 0.55);
  background: transparent;
  color: rgba(226, 232, 240, 0.92);
  font-size: 0.95rem;
  font-weight: 600;
  cursor: pointer;
  transition: background 0.2s ease, color 0.2s ease, border-color 0.2s ease, box-shadow 0.2s ease;
}

.app-shell__prompt-admin {
  margin-right: 0.75rem;
  border-color: rgba(226, 232, 240, 0.45);
  background: rgba(148, 163, 184, 0.16);
}

.app-shell__prompt-admin:hover,
.app-shell__prompt-admin:focus-visible {
  background: rgba(148, 163, 184, 0.28);
  border-color: rgba(226, 232, 240, 0.85);
  color: #ffffff;
  box-shadow: 0 12px 24px rgba(148, 163, 184, 0.28);
}

.app-shell__drive {
  margin-right: 0.75rem;
  border-color: rgba(226, 232, 240, 0.75);
  background: rgba(59, 130, 246, 0.14);
  color: #ffffff;
  backdrop-filter: blur(6px);
}

.app-shell__drive:hover,
.app-shell__drive:focus-visible {
  background: rgba(59, 130, 246, 0.24);
  border-color: rgba(226, 232, 240, 0.9);
  color: #ffffff;
  box-shadow: 0 12px 24px rgba(37, 99, 235, 0.28);
}

.app-shell__logout:hover,
.app-shell__logout:focus-visible {
  background: rgba(226, 232, 240, 0.18);
  color: #ffffff;
  border-color: rgba(226, 232, 240, 0.85);
  box-shadow: 0 12px 24px rgba(15, 23, 42, 0.25);
}

.app-shell__logout {
  margin-left: 1.1rem;
}

.app-shell__drive:focus-visible,
.app-shell__logout:focus-visible,
.app-shell__prompt-admin:focus-visible {
  outline: 2px solid rgba(226, 232, 240, 0.9);
  outline-offset: 2px;
}

.app-shell__main {
  flex: 1;
  display: flex;
  align-items: stretch;
  justify-content: center;
  padding: clamp(2rem, 4vw, 4rem) clamp(1.5rem, 4vw, 3.5rem);
}

.app-shell__footer {
  padding: 1.5rem clamp(1.5rem, 4vw, 3.5rem);
  text-align: center;
  font-size: 0.9rem;
  color: rgba(15, 23, 42, 0.72);
  border-top: 1px solid rgba(148, 163, 184, 0.3);
  background: rgba(255, 255, 255, 0.65);
  backdrop-filter: blur(16px);
}

.page {
  width: min(960px, 100%);
  margin: 0 auto;
  padding: clamp(2.5rem, 4vw, 4rem) clamp(1.75rem, 3vw, 3.5rem);
  border-radius: 28px;
  background: rgba(255, 255, 255, 0.96);
  backdrop-filter: blur(12px);
  box-shadow:
    0 25px 45px rgba(15, 23, 42, 0.12),
    0 2px 12px rgba(15, 23, 42, 0.08);
  display: flex;
  flex-direction: column;
  gap: 2.5rem;
}

.page__header {
  display: flex;
  flex-direction: column;
  gap: 0.85rem;
}

.page__eyebrow {
  display: inline-flex;
  align-self: flex-start;
  padding: 0.35rem 0.9rem;
  border-radius: 999px;
  font-size: 0.82rem;
  font-weight: 600;
  letter-spacing: 0.08em;
  text-transform: uppercase;
  color: #0f172a;
  background: rgba(59, 130, 246, 0.12);
}

.page__title {
  margin: 0;
  font-size: clamp(2.1rem, 3vw + 1.2rem, 3rem);
  line-height: 1.2;
  font-weight: 700;
  color: #0f172a;
}

.page__subtitle {
  margin: 0;
  font-size: 1.05rem;
  line-height: 1.6;
  color: #475569;
}

.google-card {
  display: flex;
  flex-direction: column;
  gap: 1.75rem;
  padding: 2rem;
  border-radius: 20px;
  border: 1px solid rgba(148, 163, 184, 0.2);
  background: linear-gradient(135deg, rgba(226, 232, 240, 0.4), rgba(241, 245, 249, 0.9));
}

.google-card__content {
  display: flex;
  flex-direction: column;
  gap: 0.6rem;
  text-align: center;
}

.google-card__title {
  margin: 0;
  font-size: 1.5rem;
  font-weight: 700;
  color: #0f172a;
}

.google-card__description {
  margin: 0;
  font-size: 1rem;
  line-height: 1.6;
  color: #334155;
}

.google-card__scopes {
  margin: 0;
  padding: 0;
  list-style: none;
  display: flex;
  flex-direction: column;
  gap: 0.5rem;
  color: #1f2937;
  font-size: 0.95rem;
}

.google-card__scopes li {
  display: flex;
  align-items: center;
  gap: 0.5rem;
}

.google-card__scopes li::before {
  content: '✓';
  display: inline-flex;
  align-items: center;
  justify-content: center;
  width: 1.25rem;
  height: 1.25rem;
  border-radius: 999px;
  background: rgba(59, 130, 246, 0.15);
  color: #2563eb;
  font-size: 0.85rem;
}

.google-card__button {
  display: flex;
  justify-content: center;
  min-height: 46px;
}

.google-card__signin {
  display: inline-flex;
  align-items: center;
  justify-content: center;
  padding: 0.75rem 1.75rem;
  border-radius: 999px;
  border: none;
  background: #2563eb;
  color: white;
  font-weight: 600;
  font-size: 1rem;
  cursor: pointer;
  box-shadow: 0 12px 22px rgba(37, 99, 235, 0.25);
  transition: transform 0.15s ease, box-shadow 0.15s ease, background 0.15s ease;
}

.google-card__signin:hover:not(:disabled) {
  transform: translateY(-1px);
  box-shadow: 0 16px 26px rgba(37, 99, 235, 0.3);
  background: #1d4ed8;
}

.google-card__signin:disabled {
  cursor: not-allowed;
  background: #93c5fd;
  box-shadow: none;
}

.google-card__helper {
  margin: 0;
  font-size: 0.95rem;
  color: #64748b;
  text-align: center;
}

.google-card__status {
  display: flex;
  flex-direction: column;
  gap: 0.35rem;
  padding: 1rem 1.2rem;
  border-radius: 14px;
  background: rgba(34, 197, 94, 0.12);
  color: #166534;
  text-align: center;
  font-size: 0.95rem;
}

.google-card__status strong {
  font-size: 1rem;
}

.google-card__status--error {
  background: rgba(239, 68, 68, 0.12);
  color: #b91c1c;
}

.drive-page {
  display: flex;
  flex-direction: column;
  gap: 1.75rem;
}

.drive-page__actions {
  margin-top: 1.5rem;
  display: flex;
  flex-wrap: wrap;
  gap: 0.75rem;
  justify-content: flex-end;
}

.drive-page__auth-message {
  padding: 0.85rem 1.25rem;
  border-radius: 16px;
  background: rgba(59, 130, 246, 0.12);
  color: #1d4ed8;
  font-weight: 500;
  text-align: center;
}

.drive-page__account {
  display: flex;
  flex-direction: column;
  align-items: center;
  gap: 0.25rem;
  padding: 1rem 1.5rem;
  border-radius: 16px;
  background: rgba(15, 23, 42, 0.05);
  color: #0f172a;
}

.drive-page__account-name {
  font-size: 1.1rem;
  font-weight: 600;
}

.drive-page__account-email {
  font-size: 0.95rem;
  color: #475569;
}

.drive-card {
  display: flex;
  flex-direction: column;
  gap: 1.25rem;
  padding: 2rem;
  border-radius: 20px;
  border: 1px solid rgba(148, 163, 184, 0.18);
  background: linear-gradient(135deg, rgba(241, 245, 249, 0.9), rgba(248, 250, 252, 0.6));
}

.drive-card--loading,
.drive-card--error {
  align-items: center;
  text-align: center;
}

.drive-card__spinner {
  width: 2.75rem;
  height: 2.75rem;
  border-radius: 50%;
  border: 3px solid rgba(148, 163, 184, 0.35);
  border-top-color: #2563eb;
  animation: drive-spin 0.8s linear infinite;
}

.drive-card__loading-text {
  margin: 0;
  margin-top: 1rem;
  font-size: 1rem;
  color: #475569;
}

.drive-card__banner {
  padding: 0.9rem 1.1rem;
  border-radius: 14px;
  font-size: 0.95rem;
  font-weight: 500;
  text-align: center;
}

.drive-card__banner--success {
  background: rgba(34, 197, 94, 0.15);
  color: #166534;
}

.drive-card__title {
  margin: 0;
  font-size: 1.45rem;
  font-weight: 700;
  color: #0f172a;
}

.drive-card__description {
  margin: 0;
  font-size: 0.98rem;
  color: #475569;
  line-height: 1.6;
}

.modal {
  position: fixed;
  inset: 0;
  display: flex;
  align-items: center;
  justify-content: center;
  z-index: 2000;
  padding: 2rem;
}

.modal__overlay {
  position: absolute;
  inset: 0;
  background: rgba(15, 23, 42, 0.35);
  backdrop-filter: blur(6px);
}

.modal__content {
  position: relative;
  width: min(560px, 100%);
  max-height: min(640px, 100%);
  padding: 2.5rem;
  border-radius: 24px;
  background: linear-gradient(155deg, rgba(255, 255, 255, 0.96), rgba(241, 245, 249, 0.92));
  box-shadow:
    0 30px 60px rgba(15, 23, 42, 0.25),
    0 10px 25px rgba(15, 23, 42, 0.12);
  display: flex;
  flex-direction: column;
  gap: 1.75rem;
  overflow-y: auto;
}

.modal__header {
  display: flex;
  flex-direction: column;
  gap: 0.5rem;
}

.modal__title {
  margin: 0;
  font-size: 1.6rem;
  font-weight: 700;
  color: #0f172a;
}

.modal__description {
  margin: 0;
  color: #475569;
  font-size: 1rem;
}

.modal__form {
  display: flex;
  flex-direction: column;
  gap: 1.5rem;
  position: relative;
}

.modal__body {
  display: flex;
  flex-direction: column;
  gap: 1.5rem;
}

.modal__loading-overlay {
  position: absolute;
  inset: 0;
  display: flex;
  flex-direction: column;
  align-items: center;
  justify-content: center;
  gap: 1rem;
  border-radius: 18px;
  background: rgba(248, 250, 252, 0.82);
  backdrop-filter: blur(4px);
  box-shadow: inset 0 0 0 1px rgba(148, 163, 184, 0.2);
  z-index: 5;
}

.modal__loading-spinner {
  width: 2.5rem;
  height: 2.5rem;
  border-radius: 999px;
  border: 3px solid rgba(148, 163, 184, 0.35);
  border-top-color: #2563eb;
  animation: drive-spin 0.8s linear infinite;
}

.modal__loading-text {
  margin: 0;
  font-size: 1rem;
  color: #1f2937;
  text-align: center;
}

.modal__helper-text {
  font-size: 0.95rem;
  color: #475569;
  line-height: 1.5;
}

.modal__field {
  display: flex;
  flex-direction: column;
  gap: 0.6rem;
}

.modal__label {
  font-size: 0.95rem;
  font-weight: 600;
  color: #0f172a;
}

.modal__input {
  width: 100%;
  padding: 0.85rem 1rem;
  border-radius: 14px;
  border: 1px solid rgba(148, 163, 184, 0.35);
  font-size: 1rem;
  transition: border-color 0.15s ease, box-shadow 0.15s ease;
}

.modal__input:focus {
  outline: none;
  border-color: #2563eb;
  box-shadow: 0 0 0 3px rgba(37, 99, 235, 0.2);
}

.modal__fieldset {
  display: flex;
  flex-direction: column;
  gap: 1rem;
  margin: 0;
  padding: 0;
  border: none;
}

.modal__segmented {
  display: inline-flex;
  align-self: flex-start;
  border-radius: 999px;
  padding: 0.25rem;
  background: rgba(148, 163, 184, 0.18);
  gap: 0.25rem;
}

.modal__segment {
  border: none;
  border-radius: 999px;
  padding: 0.4rem 1rem;
  font-size: 0.9rem;
  font-weight: 600;
  background: transparent;
  color: #475569;
  cursor: pointer;
  transition: background 0.15s ease, color 0.15s ease;
}

.modal__segment--active {
  background: #2563eb;
  color: #fff;
  box-shadow: 0 10px 18px rgba(37, 99, 235, 0.22);
}

.modal__segment:disabled {
  cursor: not-allowed;
  opacity: 0.7;
}

.modal__checkboxes {
  display: grid;
  grid-template-columns: repeat(auto-fill, minmax(120px, 1fr));
  gap: 0.75rem;
}

.modal__checkbox {
  display: flex;
  align-items: center;
  gap: 0.5rem;
  font-size: 0.95rem;
  color: #334155;
}

.modal__checkbox input[type='checkbox'] {
  width: 1.1rem;
  height: 1.1rem;
  accent-color: #2563eb;
}

.modal__footer {
  display: flex;
  justify-content: flex-end;
  gap: 0.75rem;
}

.modal__button {
  min-width: 100px;
  padding: 0.75rem 1.4rem;
  border-radius: 12px;
  border: 1px solid rgba(148, 163, 184, 0.4);
  background: white;
  color: #1f2937;
  font-weight: 600;
  font-size: 0.95rem;
  cursor: pointer;
  transition: transform 0.15s ease, box-shadow 0.15s ease, background 0.15s ease;
}

.modal__button:hover:not(:disabled) {
  transform: translateY(-1px);
  box-shadow: 0 8px 18px rgba(15, 23, 42, 0.12);
}

.modal__button:disabled {
  cursor: not-allowed;
  opacity: 0.6;
  box-shadow: none;
}

.modal__button--primary {
  border-color: transparent;
  background: #2563eb;
  color: #fff;
  box-shadow: 0 14px 28px rgba(37, 99, 235, 0.25);
}

.modal__button--primary:hover:not(:disabled) {
  background: #1d4ed8;
}

.modal__error {
  margin: 0;
  font-size: 0.9rem;
  color: #b91c1c;
}

.file-uploader {
  display: flex;
  flex-direction: column;
  gap: 1rem;
}

.file-uploader__dropzone {
  position: relative;
  display: flex;
  flex-direction: column;
  align-items: center;
  justify-content: center;
  gap: 0.5rem;
  padding: 2rem;
  border-radius: 18px;
  border: 2px dashed rgba(148, 163, 184, 0.6);
  background: rgba(248, 250, 252, 0.9);
  color: #475569;
  text-align: center;
  cursor: pointer;
  transition: border-color 0.15s ease, background 0.15s ease, box-shadow 0.15s ease;
}

.file-uploader__dropzone--preview {
  align-items: stretch;
  justify-content: flex-start;
  padding: 1.5rem;
  min-height: 220px;
}

.file-uploader__dropzone:hover {
  border-color: #2563eb;
  box-shadow: 0 10px 20px rgba(37, 99, 235, 0.12);
}

.file-uploader__dropzone--active {
  border-color: #2563eb;
  background: rgba(219, 234, 254, 0.4);
}

.file-uploader__dropzone--disabled {
  cursor: not-allowed;
  opacity: 0.55;
  border-color: rgba(148, 163, 184, 0.5);
  background: rgba(248, 250, 252, 0.6);
  box-shadow: none;
}

.file-uploader__input {
  position: absolute;
  inset: 0;
  opacity: 0;
  cursor: pointer;
}

.file-uploader__prompt {
  font-size: 1rem;
  color: #1f2937;
}

.file-uploader__help {
  font-size: 0.9rem;
  color: #64748b;
}

.file-uploader__error {
  margin: 0;
  font-size: 0.9rem;
  color: #b91c1c;
}

.file-uploader__files {
  margin: 0;
  padding: 0;
  list-style: none;
  display: flex;
  flex-direction: column;
  gap: 0.75rem;
}

.file-uploader__files--grid {
  display: grid;
  grid-template-columns: repeat(auto-fill, minmax(140px, 1fr));
  gap: 0.75rem;
}

.file-uploader__preview-grid {
  display: grid;
  grid-template-columns: repeat(auto-fit, minmax(90px, 1fr));
  gap: 0.65rem;
}

.file-uploader__preview-item {
  position: relative;
  width: 100%;
  aspect-ratio: 1 / 1;
  border-radius: 12px;
  overflow: hidden;
  background: #f8fafc;
  box-shadow: inset 0 0 0 1px rgba(148, 163, 184, 0.25);
  display: flex;
  align-items: center;
  justify-content: center;
}

.file-uploader__preview-item img {
  width: 100%;
  height: 100%;
  object-fit: cover;
}

.file-uploader__preview-fallback {
  color: #94a3b8;
  font-size: 0.85rem;
  font-weight: 600;
}

.file-uploader__preview-remove {
  position: absolute;
  bottom: 0.5rem;
  right: 0.5rem;
  border: none;
  border-radius: 999px;
  background: rgba(15, 23, 42, 0.7);
  color: #fff;
  font-size: 0.75rem;
  padding: 0.25rem 0.6rem;
  cursor: pointer;
  transition: background 0.15s ease, transform 0.15s ease;
}

.file-uploader__preview-remove:hover,
.file-uploader__preview-remove:focus-visible {
  background: rgba(15, 23, 42, 0.85);
  transform: translateY(-1px);
}

.file-uploader__preview-remove:disabled {
  opacity: 0.6;
  cursor: not-allowed;
}

.file-uploader__preview-helper {
  margin-top: 1rem;
  font-size: 0.85rem;
  color: #475569;
  text-align: center;
}

.file-uploader__file {
  display: flex;
  align-items: center;
  justify-content: space-between;
  padding: 0.85rem 1rem;
  border-radius: 14px;
  border: 1px solid rgba(148, 163, 184, 0.3);
  background: #fff;
  box-shadow: 0 6px 14px rgba(15, 23, 42, 0.08);
  gap: 1rem;
}

.file-uploader__file--grid {
  flex-direction: column;
  align-items: stretch;
  gap: 0.65rem;
  text-align: left;
}

.file-uploader__thumbnail {
  position: relative;
  width: 100%;
  padding-top: 70%;
  border-radius: 10px;
  overflow: hidden;
  background: #f8fafc;
  box-shadow: inset 0 0 0 1px rgba(148, 163, 184, 0.25);
}

.file-uploader__thumbnail img {
  position: absolute;
  inset: 0;
  width: 100%;
  height: 100%;
  object-fit: cover;
}

.file-uploader__thumbnail--placeholder {
  display: flex;
  align-items: center;
  justify-content: center;
  color: #94a3b8;
  font-size: 0.85rem;
  font-weight: 600;
}

.file-uploader__thumbnail-label {
  pointer-events: none;
}

.file-uploader__file-details {
  display: flex;
  flex-direction: column;
  gap: 0.3rem;
}

.file-uploader__file-name {
  display: block;
  font-size: 0.95rem;
  font-weight: 600;
  color: #0f172a;
}

.file-uploader__file-size {
  display: block;
  font-size: 0.85rem;
  color: #64748b;
}

.file-uploader__remove {
  display: inline-flex;
  align-items: center;
  justify-content: center;
  border: none;
  background: rgba(239, 68, 68, 0.12);
  color: #b91c1c;
  border-radius: 999px;
  padding: 0.45rem 0.85rem;
  font-size: 0.85rem;
  font-weight: 600;
  cursor: pointer;
  transition: background 0.15s ease, transform 0.15s ease;
}

.file-uploader__remove--block {
  width: 100%;
  text-align: center;
}

.file-uploader__remove:hover {
  background: rgba(239, 68, 68, 0.2);
  transform: translateY(-1px);
}

.file-uploader__remove:disabled {
  background: rgba(148, 163, 184, 0.15);
  color: rgba(100, 116, 139, 0.95);
  cursor: not-allowed;
  transform: none;
}

.file-uploader--grid {
  gap: 0.75rem;
}

.file-uploader__grid {
  display: grid;
  gap: 0.75rem;
  grid-template-columns: repeat(auto-fit, minmax(110px, 1fr));
}

@media (min-width: 768px) {
  .file-uploader__grid {
    grid-template-columns: repeat(auto-fit, minmax(130px, 1fr));
  }
}

.file-uploader__dropzone--grid {
  aspect-ratio: 1;
  width: 100%;
  min-height: 0;
  padding: 1.5rem;
  justify-content: center;
}

.file-uploader__dropzone-grid {
  display: flex;
  flex-direction: column;
  align-items: center;
  justify-content: center;
  gap: 0.4rem;
  text-align: center;
}

.file-uploader__dropzone-icon {
  display: inline-flex;
  align-items: center;
  justify-content: center;
  width: 2.5rem;
  height: 2.5rem;
  border-radius: 999px;
  border: 2px dashed rgba(37, 99, 235, 0.5);
  color: #2563eb;
  font-size: 1.5rem;
  font-weight: 600;
  background: rgba(37, 99, 235, 0.08);
}

.file-uploader__dropzone-text {
  font-size: 0.95rem;
  font-weight: 600;
  color: #1f2937;
}

.file-uploader__dropzone-subtext {
  font-size: 0.8rem;
  color: #64748b;
}

.file-uploader__dropzone-counter {
  display: inline-flex;
  align-items: center;
  justify-content: center;
  padding: 0.2rem 0.6rem;
  border-radius: 999px;
  background: rgba(37, 99, 235, 0.12);
  color: #1d4ed8;
  font-size: 0.78rem;
  font-weight: 600;
}

.file-uploader__grid-item {
  position: relative;
  display: flex;
  align-items: center;
  justify-content: center;
  border-radius: 16px;
  border: 1px solid rgba(148, 163, 184, 0.35);
  background: rgba(248, 250, 252, 0.95);
  overflow: hidden;
  aspect-ratio: 1;
}

.file-uploader__grid-preview {
  width: 100%;
  height: 100%;
  object-fit: cover;
}

.file-uploader__grid-fallback {
  display: flex;
  flex-direction: column;
  align-items: center;
  gap: 0.35rem;
  color: #475569;
}

.file-uploader__grid-fallback-icon {
  font-size: 1.5rem;
}

.file-uploader__grid-fallback-label {
  font-size: 0.8rem;
  font-weight: 600;
}

.file-uploader__grid-name {
  position: absolute;
  left: 0.6rem;
  right: 0.6rem;
  bottom: 0.6rem;
  padding: 0.35rem 0.5rem;
  border-radius: 10px;
  background: rgba(15, 23, 42, 0.65);
  color: #ffffff;
  font-size: 0.78rem;
  font-weight: 600;
  text-align: center;
  white-space: nowrap;
  overflow: hidden;
  text-overflow: ellipsis;
}

.file-uploader__grid-remove {
  position: absolute;
  top: 0.55rem;
  right: 0.55rem;
  border: none;
  border-radius: 999px;
  padding: 0.35rem 0.6rem;
  background: rgba(15, 23, 42, 0.65);
  color: #ffffff;
  font-size: 0.75rem;
  font-weight: 600;
  cursor: pointer;
  transition: background 0.15s ease, transform 0.15s ease;
}

.file-uploader__grid-remove:hover {
  background: rgba(15, 23, 42, 0.8);
  transform: translateY(-1px);
}

.file-uploader__grid-remove:disabled {
  background: rgba(148, 163, 184, 0.55);
  cursor: not-allowed;
  transform: none;
}

.file-uploader__grid-helper {
  margin: 0;
  font-size: 0.82rem;
  color: #64748b;
  text-align: center;
}

.drive-projects__list {
  margin: 0;
  padding: 0;
  list-style: none;
  display: flex;
  flex-direction: column;
  gap: 0.75rem;
}

.drive-projects__item {
  width: 100%;
  display: flex;
  flex-direction: column;
  align-items: flex-start;
  gap: 0.35rem;
  padding: 0.9rem 1rem;
  border-radius: 16px;
  border: 1px solid rgba(148, 163, 184, 0.22);
  background: white;
  cursor: pointer;
  transition: transform 0.15s ease, box-shadow 0.15s ease;
  box-shadow: 0 4px 12px rgba(15, 23, 42, 0.06);
}

.drive-projects__item:hover {
  transform: translateY(-1px);
  box-shadow: 0 8px 18px rgba(15, 23, 42, 0.12);
}

.drive-projects__name {
  font-size: 1.05rem;
  font-weight: 600;
  color: #0f172a;
}

.drive-projects__meta {
  font-size: 0.85rem;
  color: #64748b;
}

.drive-empty {
  display: flex;
  flex-direction: column;
  align-items: center;
  gap: 0.75rem;
  padding: 1.25rem 1.5rem;
  border-radius: 18px;
  background: rgba(148, 163, 184, 0.12);
  text-align: center;
}

.drive-empty__title {
  margin: 0;
  font-size: 1.05rem;
  font-weight: 600;
  color: #0f172a;
}

.drive-empty__subtitle {
  margin: 0;
  font-size: 0.95rem;
  color: #475569;
}

.drive-create {
  display: inline-flex;
  align-items: center;
  justify-content: center;
  padding: 0.7rem 1.4rem;
  border-radius: 999px;
  border: none;
  font-weight: 600;
  font-size: 0.95rem;
  cursor: pointer;
  transition: transform 0.15s ease, box-shadow 0.15s ease, background 0.15s ease;
}

.drive-create--primary {
  background: #2563eb;
  color: white;
  box-shadow: 0 12px 22px rgba(37, 99, 235, 0.25);
}

.drive-create--primary:hover {
  background: #1d4ed8;
  transform: translateY(-1px);
  box-shadow: 0 16px 28px rgba(37, 99, 235, 0.3);
}

.drive-create--compact {
  margin-top: 0.5rem;
  align-self: flex-end;
  padding: 0.55rem 1.1rem;
  background: rgba(148, 163, 184, 0.2);
  color: #1f2937;
}

.drive-create--compact:hover {
  background: rgba(148, 163, 184, 0.3);
  transform: translateY(-1px);
}

@keyframes drive-spin {
  to {
    transform: rotate(360deg);
  }
}

.project-management-page {
  width: min(1100px, 100%);
  min-height: 70vh;
  display: flex;
  background: #ffffff;
  border-radius: 24px;
  box-shadow: 0 24px 48px rgba(15, 23, 42, 0.08);
  overflow: hidden;
}

.project-management-sidebar {
  flex: 0 0 260px;
  display: flex;
  flex-direction: column;
  gap: 1.75rem;
  padding: 2rem 1.75rem;
  background: #0f172a;
  color: #e2e8f0;
}

.project-management-overview {
  display: flex;
  flex-direction: column;
  gap: 0.4rem;
}

.project-management-overview__label {
  font-size: 0.75rem;
  font-weight: 600;
  letter-spacing: 0.1em;
  text-transform: uppercase;
  color: rgba(226, 232, 240, 0.6);
}

.project-management-overview__name {
  font-size: 1.4rem;
  font-weight: 700;
  line-height: 1.2;
  color: #ffffff;
  word-break: keep-all;
}

.project-management-menu {
  flex: 1;
  display: flex;
  flex-direction: column;
}

.project-management-menu__list {
  margin: 0;
  padding: 0;
  list-style: none;
  display: flex;
  flex-direction: column;
  gap: 0.5rem;
}

.project-management-menu__item {
  border-radius: 14px;
  overflow: hidden;
}

.project-management-menu__button {
  width: 100%;
  display: flex;
  flex-direction: column;
  align-items: flex-start;
  gap: 0.35rem;
  padding: 0.9rem 1rem;
  border: none;
  border-radius: inherit;
  background: transparent;
  color: rgba(226, 232, 240, 0.75);
  font: inherit;
  text-align: left;
  cursor: pointer;
  transition: background 0.2s ease, color 0.2s ease, transform 0.2s ease;
}

.project-management-menu__button:hover,
.project-management-menu__button:focus-visible {
  outline: none;
  background: rgba(148, 163, 184, 0.18);
  color: #ffffff;
  transform: translateX(4px);
}

.project-management-menu__item--active .project-management-menu__button {
  background: rgba(59, 130, 246, 0.32);
  color: #ffffff;
  box-shadow: inset 0 0 0 1px rgba(148, 197, 255, 0.35);
  transform: none;
}

.project-management-menu__label {
  font-weight: 600;
}

.project-management-menu__helper {
  font-size: 0.72rem;
  letter-spacing: 0.08em;
  text-transform: uppercase;
  color: rgba(226, 232, 240, 0.6);
}

.project-management-menu__item--active .project-management-menu__helper {
  color: rgba(255, 255, 255, 0.9);
}

.project-management-content {
  flex: 1;
  display: flex;
  align-items: stretch;
  background: #f8fafc;
  padding: 2.5rem;
}

.project-management-content__inner {
  flex: 1;
  display: flex;
  flex-direction: column;
  gap: 2rem;
  background: #ffffff;
  border-radius: 20px;
  border: 1px solid #e2e8f0;
  box-shadow: 0 16px 32px rgba(15, 23, 42, 0.08);
  padding: 2.25rem;
}

.project-management-content__toolbar {
  display: flex;
  justify-content: flex-end;
  gap: 0.75rem;
}

.project-management-content__header {
  display: flex;
  flex-direction: column;
  gap: 0.75rem;
  max-width: 640px;
}

.project-management-content__eyebrow {
  display: inline-flex;
  align-self: flex-start;
  padding: 0.35rem 0.85rem;
  border-radius: 999px;
  background: rgba(59, 130, 246, 0.14);
  color: #1d4ed8;
  font-size: 0.78rem;
  font-weight: 700;
  letter-spacing: 0.08em;
  text-transform: uppercase;
}

.project-management-content__title {
  margin: 0;
  font-size: clamp(1.9rem, 2vw + 1.4rem, 2.6rem);
  line-height: 1.25;
  color: #0f172a;
}

.project-management-content__description {
  margin: 0;
  font-size: 1rem;
  line-height: 1.7;
  color: #475569;
}

.project-management-content__section {
  display: flex;
  flex-direction: column;
  gap: 1rem;
}

.project-management-content__section-title {
  margin: 0;
  font-size: 1.05rem;
  font-weight: 700;
  color: #1e293b;
}

.project-management-content__helper {
  margin: 0;
  font-size: 0.95rem;
  color: #475569;
}

.project-management-required__list {
  display: grid;
  gap: 1.25rem;
  grid-template-columns: repeat(3, minmax(0, 1fr));
}

.project-management-required__item {
  padding: 1rem 1.25rem;
  border: 1px solid #e2e8f0;
  border-radius: 12px;
  background: #ffffff;
  box-shadow: 0 8px 18px rgba(15, 23, 42, 0.04);
  display: flex;
  flex-direction: column;
  gap: 0.75rem;
}

.project-management-required__label {
  font-weight: 700;
  color: #1e293b;
  font-size: 1rem;
}

.project-management-additional--inline {
  margin-top: 2rem;
  display: flex;
  flex-direction: column;
  gap: 1.5rem;
}

.project-management-additional__title {
  margin: 0;
  font-size: 1.05rem;
  font-weight: 600;
  color: #1e293b;
}

.project-management-additional--inline .file-uploader {
  width: 100%;
}

@media (max-width: 1024px) {
  .project-management-required__list {
    grid-template-columns: repeat(auto-fit, minmax(220px, 1fr));
  }
}

.project-management-additional__list {
  display: flex;
  flex-direction: column;
  gap: 1rem;
  margin: 0;
  padding: 0;
  list-style: none;
}

.project-management-additional__item {
  padding: 1rem 1.25rem;
  border: 1px solid #e2e8f0;
  border-radius: 12px;
  background: #ffffff;
  box-shadow: 0 6px 16px rgba(15, 23, 42, 0.05);
  display: flex;
  flex-direction: column;
  gap: 0.75rem;
}

.project-management-additional__file {
  font-weight: 600;
  color: #1e293b;
  word-break: break-word;
}

.project-management-additional__description {
  display: flex;
  flex-direction: column;
  gap: 0.35rem;
  color: #475569;
  font-size: 0.95rem;
}

.project-management-additional__description input {
  padding: 0.6rem 0.75rem;
  border-radius: 8px;
  border: 1px solid #cbd5f5;
  font-size: 0.95rem;
  transition: border-color 0.2s ease, box-shadow 0.2s ease;
}

.project-management-additional__description input:focus {
  border-color: #2563eb;
  box-shadow: 0 0 0 3px rgba(37, 99, 235, 0.15);
  outline: none;
}

.project-management-additional__remove {
  align-self: flex-end;
  border: none;
  background: none;
  color: #b91c1c;
  font-weight: 600;
  cursor: pointer;
  padding: 0;
}

.project-management-additional__remove:disabled {
  opacity: 0.5;
  cursor: not-allowed;
}

.project-management-content__actions {
  display: flex;
  flex-direction: column;
  gap: 0.85rem;
}

.project-management-content__button {
  align-self: flex-start;
  display: inline-flex;
  align-items: center;
  justify-content: center;
  min-width: 210px;
  padding: 0.85rem 2.25rem;
  border: none;
  border-radius: 999px;
  background: linear-gradient(135deg, #2563eb, #1d4ed8);
  color: #ffffff;
  font-size: 1rem;
  font-weight: 600;
  cursor: pointer;
  box-shadow: 0 12px 24px rgba(37, 99, 235, 0.25);
  transition: transform 0.2s ease, box-shadow 0.2s ease;
}

.project-management-content__button:hover {
  transform: translateY(-1px);
  box-shadow: 0 16px 32px rgba(37, 99, 235, 0.3);
}

.project-management-content__button:active {
  transform: translateY(0);
  box-shadow: 0 10px 20px rgba(37, 99, 235, 0.24);
}

.project-management-content__button:disabled,
.project-management-content__button[aria-disabled='true'] {
  opacity: 0.65;
  cursor: not-allowed;
  box-shadow: none;
  transform: none;
}

.project-management-content__footnote {
  margin: 0;
  font-size: 0.88rem;
  color: #64748b;
}

.project-management-content__status {
  display: flex;
  align-items: center;
  gap: 0.5rem;
  font-size: 0.95rem;
}

.project-management-content__status--loading {
  color: #2563eb;
}

.project-management-content__status--loading::before {
  content: '';
  width: 1rem;
  height: 1rem;
  border-radius: 999px;
  border: 2px solid rgba(37, 99, 235, 0.25);
  border-top-color: #2563eb;
  animation: project-management-spin 0.75s linear infinite;
}

.project-management-content__status--error {
  color: #b91c1c;
}

.project-management-content__status--error::before {
  content: '⚠️';
  font-size: 1rem;
}

.project-management-content__result {
  display: flex;
  flex-direction: column;
  align-items: flex-start;
  gap: 0.75rem;
  padding: 1.25rem 1.5rem;
  border-radius: 16px;
  border: 1px solid rgba(37, 99, 235, 0.2);
  background: rgba(37, 99, 235, 0.08);
}

.project-management-content__download {
  text-decoration: none;
}

.project-management-content__secondary {
  align-self: flex-start;
  padding: 0.6rem 1.5rem;
  border-radius: 999px;
  border: 1px solid #cbd5f5;
  background: #ffffff;
  color: #1d4ed8;
  font-weight: 600;
  cursor: pointer;
  transition: color 0.2s ease, border-color 0.2s ease, box-shadow 0.2s ease;
}

.project-management-content__secondary:hover {
  color: #1e40af;
  border-color: #94a3b8;
  box-shadow: 0 10px 20px rgba(148, 163, 184, 0.24);
}

@media (max-width: 1024px) {
  .project-management-page {
    flex-direction: column;
  }

  .project-management-sidebar {
    flex: none;
    width: 100%;
    padding: 1.75rem 1.5rem;
    border-right: none;
    border-bottom: 1px solid rgba(226, 232, 240, 0.2);
  }

  .project-management-content {
    padding: 1.75rem;
  }
}

@media (max-width: 720px) {
  .project-management-page {
    border-radius: 20px;
  }

  .project-management-sidebar {
    padding: 1.5rem 1.25rem;
  }

  .project-management-menu__button {
    padding: 0.75rem 0.85rem;
  }

  .project-management-content {
    padding: 1.5rem 1.25rem;
  }

  .project-management-content__inner {
    padding: 1.75rem;
    border-radius: 16px;
  }
}

@keyframes project-management-spin {
  from {
    transform: rotate(0deg);
  }

  to {
    transform: rotate(360deg);
  }
}

.prompt-admin {
  max-width: 960px;
  margin: 0 auto;
  padding: 2.5rem clamp(1.5rem, 4vw, 3rem) 3rem;
  display: flex;
  flex-direction: column;
  gap: 2rem;
}

.prompt-admin__header {
  display: flex;
  flex-direction: column;
  gap: 0.75rem;
}

.prompt-admin__title {
  margin: 0;
  font-size: clamp(1.6rem, 3vw, 2.1rem);
  font-weight: 700;
  color: #0f172a;
}

.prompt-admin__description {
  margin: 0;
  font-size: 1rem;
  line-height: 1.6;
  color: #475569;
}

.prompt-admin__form {
  display: flex;
  flex-direction: column;
  gap: 1.75rem;
  padding: 1.75rem clamp(1.25rem, 3vw, 2rem);
  border-radius: 20px;
  background: rgba(255, 255, 255, 0.92);
  box-shadow: 0 18px 36px rgba(15, 23, 42, 0.08);
  border: 1px solid rgba(226, 232, 240, 0.7);
  backdrop-filter: blur(8px);
}

<<<<<<< HEAD
.prompt-admin__prompt-preview {
  position: relative;
  display: flex;
  flex-direction: column;
  gap: 1.75rem;
  padding: clamp(1.75rem, 3vw, 2.4rem);
  border-radius: 22px;
  background: linear-gradient(145deg, rgba(14, 116, 144, 0.08), rgba(59, 130, 246, 0.06));
  border: 1px solid rgba(14, 116, 144, 0.18);
  box-shadow: 0 20px 38px rgba(15, 23, 42, 0.1);
  overflow: hidden;
}

.prompt-admin__prompt-preview::before {
  content: '';
  position: absolute;
  inset: 0;
  background: radial-gradient(circle at top left, rgba(59, 130, 246, 0.18), transparent 55%),
    radial-gradient(circle at bottom right, rgba(14, 165, 233, 0.16), transparent 50%);
  opacity: 0.9;
  pointer-events: none;
}

.prompt-admin__prompt-preview-header {
  position: relative;
  z-index: 1;
}

.prompt-admin__prompt-preview-copy {
  display: flex;
  flex-direction: column;
  gap: 0.65rem;
  color: #0f172a;
}

.prompt-admin__prompt-preview-title {
  margin: 0;
  font-size: clamp(1.35rem, 2.5vw, 1.7rem);
  font-weight: 700;
  color: #0f172a;
}

.prompt-admin__prompt-preview-description {
  margin: 0;
  font-size: 0.98rem;
  line-height: 1.6;
  color: rgba(15, 23, 42, 0.7);
}

.prompt-admin__prompt-preview-content {
  position: relative;
  z-index: 1;
  display: grid;
  gap: 1.5rem;
}

@media (min-width: 840px) {
  .prompt-admin__prompt-preview-content {
    grid-template-columns: minmax(0, 1fr) minmax(0, 1fr);
  }
}

.prompt-admin__prompt-preview-card {
  display: flex;
  flex-direction: column;
  gap: 1rem;
  padding: 1.5rem clamp(1.25rem, 3vw, 1.8rem);
  border-radius: 18px;
  background: rgba(255, 255, 255, 0.95);
  border: 1px solid rgba(148, 163, 184, 0.25);
  box-shadow: 0 14px 30px rgba(15, 23, 42, 0.08);
  backdrop-filter: blur(6px);
  min-height: 0;
}

.prompt-admin__prompt-preview-card-header {
  font-size: 0.95rem;
  font-weight: 600;
  color: #1d4ed8;
  letter-spacing: 0.01em;
  text-transform: uppercase;
}

.prompt-admin__prompt-preview-code {
  margin: 0;
  font-family: 'Fira Code', 'DM Mono', 'SFMono-Regular', ui-monospace, Menlo, Monaco, Consolas, 'Liberation Mono', 'Courier New',
    monospace;
  font-size: 0.92rem;
  line-height: 1.55;
  color: #0f172a;
  white-space: pre-wrap;
  word-break: break-word;
}

.prompt-admin__prompt-preview-card--list {
  gap: 0.75rem;
}

.prompt-admin__prompt-preview-descriptors {
  margin: 0;
  padding-left: 1.2rem;
  display: flex;
  flex-direction: column;
  gap: 0.5rem;
  color: #0f172a;
  font-size: 0.95rem;
}

.prompt-admin__prompt-preview-descriptors li {
  line-height: 1.5;
}

.prompt-admin__prompt-preview-empty {
  margin: 0;
  font-size: 0.92rem;
  color: rgba(15, 23, 42, 0.6);
}

.prompt-admin__prompt-preview-closing {
  margin: 0.25rem 0 0;
  padding-top: 0.75rem;
  border-top: 1px dashed rgba(148, 163, 184, 0.45);
  font-size: 0.92rem;
  line-height: 1.5;
  color: rgba(15, 23, 42, 0.7);
}

.prompt-admin__attachments {
  position: relative;
  display: flex;
  flex-direction: column;
  gap: 1.5rem;
  padding: 2rem clamp(1.5rem, 3vw, 2.75rem);
  border-radius: 22px;
  border: 1px solid rgba(59, 130, 246, 0.18);
  background: linear-gradient(135deg, rgba(59, 130, 246, 0.08), rgba(14, 165, 233, 0.08));
  box-shadow: 0 20px 40px rgba(15, 23, 42, 0.1);
  overflow: hidden;
}

.prompt-admin__attachments::before {
  content: '';
  position: absolute;
  inset: 0;
  background: radial-gradient(circle at top right, rgba(59, 130, 246, 0.2), transparent 55%);
  opacity: 0.75;
  pointer-events: none;
}

.prompt-admin__attachments-header {
  position: relative;
  display: flex;
  flex-wrap: wrap;
  align-items: center;
  justify-content: space-between;
  gap: 1.5rem;
  z-index: 1;
}

.prompt-admin__attachments-copy {
  display: flex;
  flex-direction: column;
  gap: 0.55rem;
  max-width: min(100%, 520px);
}

.prompt-admin__attachments-eyebrow {
  display: inline-flex;
  align-items: center;
  gap: 0.35rem;
  padding: 0.35rem 0.9rem;
  border-radius: 999px;
  background: rgba(59, 130, 246, 0.18);
  color: #1d4ed8;
  font-size: 0.78rem;
  font-weight: 700;
  letter-spacing: 0.08em;
  text-transform: uppercase;
}

.prompt-admin__attachments-title {
  margin: 0;
  font-size: clamp(1.4rem, 2.5vw, 1.9rem);
  font-weight: 700;
  color: #0f172a;
}

.prompt-admin__attachments-description {
  margin: 0;
  color: #1f2937;
  font-size: 0.98rem;
  line-height: 1.6;
}

.prompt-admin__upload-visual {
  position: relative;
  width: 200px;
  min-height: 160px;
  display: flex;
  align-items: center;
  justify-content: center;
}

.prompt-admin__upload-visual-glow {
  position: absolute;
  inset: auto;
  bottom: 16px;
  width: 140px;
  height: 140px;
  border-radius: 50%;
  background: radial-gradient(circle, rgba(59, 130, 246, 0.35), transparent 70%);
  filter: blur(0.5px);
  transform: translateY(20px);
}

.prompt-admin__upload-visual-card {
  position: relative;
  width: 152px;
  height: 118px;
  border-radius: 24px;
  background: linear-gradient(135deg, #2563eb 0%, #1e40af 100%);
  box-shadow: 0 18px 32px rgba(37, 99, 235, 0.35);
  display: flex;
  align-items: center;
  justify-content: center;
  overflow: hidden;
  animation: prompt-admin-upload-float 3.5s ease-in-out infinite;
}

.prompt-admin__upload-visual-page {
  position: absolute;
  width: 76px;
  height: 96px;
  border-radius: 12px;
  background: rgba(255, 255, 255, 0.92);
  box-shadow: 0 10px 20px rgba(15, 23, 42, 0.18);
}

.prompt-admin__upload-visual-page:first-of-type {
  transform: translate(-12px, 10px) rotate(-6deg);
}

.prompt-admin__upload-visual-page--offset {
  transform: translate(14px, -12px) rotate(8deg);
  opacity: 0.75;
  z-index: 1;
}

.prompt-admin__upload-visual-arrow {
  position: absolute;
  bottom: 22px;
  width: 22px;
  height: 22px;
  border-radius: 8px;
  background: rgba(15, 23, 42, 0.92);
  clip-path: polygon(50% 100%, 0 40%, 40% 40%, 40% 0, 60% 0, 60% 40%, 100% 40%);
  animation: prompt-admin-upload-arrow 1.8s ease-in-out infinite;
}

.prompt-admin__upload-visual-trail {
  position: absolute;
  bottom: 18px;
  display: flex;
  gap: 6px;
}

.prompt-admin__upload-visual-trail span {
  width: 8px;
  height: 8px;
  border-radius: 50%;
  background: rgba(255, 255, 255, 0.65);
  opacity: 0;
  animation: prompt-admin-upload-trail 1.8s ease-in-out infinite;
}

.prompt-admin__upload-visual-trail span:nth-child(2) {
  animation-delay: 0.2s;
}

.prompt-admin__upload-visual-trail span:nth-child(3) {
  animation-delay: 0.4s;
}

.prompt-admin__attachments-list {
  position: relative;
  z-index: 1;
  margin: 0;
  padding: 0;
  list-style: none;
  display: grid;
  gap: 1.1rem;
}

@media (min-width: 720px) {
  .prompt-admin__attachments-list {
    grid-template-columns: repeat(auto-fit, minmax(260px, 1fr));
  }
}

.prompt-admin__attachment-card {
  display: flex;
  align-items: center;
  justify-content: space-between;
  gap: 1.25rem;
  padding: 1.1rem 1.3rem;
  border-radius: 18px;
  border: 1px solid rgba(148, 163, 184, 0.25);
  background: rgba(255, 255, 255, 0.95);
  box-shadow: 0 14px 26px rgba(15, 23, 42, 0.08);
  backdrop-filter: blur(6px);
}

.prompt-admin__attachment-main {
  display: flex;
  align-items: center;
  gap: 1rem;
}

.prompt-admin__attachment-icon {
  position: relative;
  width: 48px;
  height: 56px;
  border-radius: 12px;
  background: linear-gradient(135deg, rgba(59, 130, 246, 0.24), rgba(14, 165, 233, 0.28));
  display: flex;
  align-items: flex-end;
  justify-content: center;
  padding-bottom: 10px;
  overflow: hidden;
}

.prompt-admin__attachment-icon-fold {
  position: absolute;
  top: 0;
  right: 0;
  width: 16px;
  height: 16px;
  background: rgba(255, 255, 255, 0.9);
  clip-path: polygon(0 0, 100% 0, 100% 100%);
}

.prompt-admin__attachment-icon-line {
  position: absolute;
  bottom: 16px;
  left: 12px;
  width: 24px;
  height: 4px;
  border-radius: 999px;
  background: rgba(15, 23, 42, 0.28);
}

.prompt-admin__attachment-content {
  display: flex;
  flex-direction: column;
  gap: 0.3rem;
}

.prompt-admin__attachment-label {
  font-weight: 600;
  color: #0f172a;
}

.prompt-admin__attachment-name {
  font-size: 0.92rem;
  color: #1f2937;
}

.prompt-admin__attachment-details {
  font-size: 0.85rem;
  color: #475569;
}

.prompt-admin__attachment-chip {
  align-self: flex-start;
  padding: 0.4rem 0.9rem;
  border-radius: 999px;
  background: rgba(15, 23, 42, 0.08);
  color: #0f172a;
  font-size: 0.78rem;
  font-weight: 600;
  letter-spacing: 0.01em;
  white-space: nowrap;
}

.prompt-admin__attachments-empty {
  position: relative;
  z-index: 1;
  padding: 1.25rem 1.5rem;
  border-radius: 16px;
  border: 1px dashed rgba(148, 163, 184, 0.5);
  background: rgba(255, 255, 255, 0.85);
  color: #475569;
  text-align: center;
}

@keyframes prompt-admin-upload-float {
  0%,
  100% {
    transform: translateY(0);
  }
  50% {
    transform: translateY(-8px);
  }
}

@keyframes prompt-admin-upload-arrow {
  0%,
  100% {
    transform: translateY(0);
    opacity: 0.8;
  }
  50% {
    transform: translateY(-8px);
    opacity: 1;
  }
}

@keyframes prompt-admin-upload-trail {
  0% {
    opacity: 0;
    transform: translateY(10px) scale(0.8);
  }
  50% {
    opacity: 1;
    transform: translateY(0) scale(1);
  }
  100% {
    opacity: 0;
    transform: translateY(-6px) scale(0.8);
  }
}

=======
>>>>>>> fd58193d
.prompt-admin__field {
  display: flex;
  flex-direction: column;
  gap: 0.6rem;
}

.prompt-admin__label {
  font-size: 1rem;
  font-weight: 600;
  color: #0f172a;
}

.prompt-admin__textarea {
  width: 100%;
  min-height: 180px;
  padding: 1rem 1.1rem;
  border-radius: 16px;
  border: 1px solid rgba(148, 163, 184, 0.5);
  background: rgba(248, 250, 252, 0.96);
  color: #0f172a;
  font-size: 1rem;
  line-height: 1.6;
  resize: vertical;
  transition: border-color 0.15s ease, box-shadow 0.15s ease, background 0.15s ease;
}

.prompt-admin__textarea:focus {
  outline: none;
  border-color: rgba(59, 130, 246, 0.65);
  box-shadow: 0 0 0 3px rgba(59, 130, 246, 0.15);
  background: #ffffff;
}

.prompt-admin__textarea:disabled {
  opacity: 0.7;
  cursor: not-allowed;
  background: rgba(241, 245, 249, 0.8);
}

.prompt-admin__actions {
  display: flex;
  justify-content: flex-end;
  gap: 0.75rem;
}

.prompt-admin__button {
  display: inline-flex;
  align-items: center;
  justify-content: center;
  padding: 0.65rem 1.4rem;
  border-radius: 14px;
  border: none;
  font-size: 0.95rem;
  font-weight: 600;
  cursor: pointer;
  transition: background 0.2s ease, color 0.2s ease, box-shadow 0.2s ease, transform 0.2s ease;
}

.prompt-admin__button--secondary {
  background: rgba(226, 232, 240, 0.6);
  color: #334155;
}

.prompt-admin__button--secondary:hover,
.prompt-admin__button--secondary:focus-visible {
  background: rgba(203, 213, 225, 0.95);
  color: #1f2937;
}

.prompt-admin__button--primary {
  background: linear-gradient(135deg, #2563eb 0%, #1d4ed8 100%);
  color: #ffffff;
  box-shadow: 0 12px 24px rgba(37, 99, 235, 0.24);
}

.prompt-admin__button--primary:hover,
.prompt-admin__button--primary:focus-visible {
  background: linear-gradient(135deg, #1d4ed8 0%, #1e40af 100%);
  transform: translateY(-1px);
  box-shadow: 0 18px 32px rgba(37, 99, 235, 0.28);
}

.prompt-admin__button:disabled {
  opacity: 0.6;
  cursor: not-allowed;
  transform: none;
  box-shadow: none;
}

.prompt-admin__footer {
  min-height: 1.5rem;
}

.prompt-admin__status {
  margin: 0;
  font-size: 0.95rem;
  color: #475569;
}

.prompt-admin__status--error {
  color: #b91c1c;
}

.prompt-admin__status--success {
  color: #0f766e;
}

@media (max-width: 720px) {
  .prompt-admin__form {
    padding: 1.5rem;
  }

  .prompt-admin__actions {
    flex-direction: column;
    align-items: stretch;
  }

  .prompt-admin__button {
    width: 100%;
  }
}

@media (max-width: 640px) {
  .page {
    padding: 2.75rem 1.75rem;
    border-radius: 22px;
    gap: 2rem;
  }

  .google-card {
    padding: 1.75rem;
  }

  .drive-card {
    padding: 1.75rem;
  }

  .modal {
    padding: 1.5rem;
  }

  .modal__content {
    padding: 2rem;
    border-radius: 20px;
  }

  .file-uploader__dropzone {
    padding: 1.5rem;
  }
}<|MERGE_RESOLUTION|>--- conflicted
+++ resolved
@@ -1676,7 +1676,6 @@
   backdrop-filter: blur(8px);
 }
 
-<<<<<<< HEAD
 .prompt-admin__prompt-preview {
   position: relative;
   display: flex;
@@ -2109,8 +2108,6 @@
   }
 }
 
-=======
->>>>>>> fd58193d
 .prompt-admin__field {
   display: flex;
   flex-direction: column;
