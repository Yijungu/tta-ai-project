--- conflicted
+++ resolved
@@ -16,11 +16,7 @@
   createFileKey,
   decodeBase64,
 } from './utils'
-<<<<<<< HEAD
 import { buildPromptResourcesPayload } from './promptResources'
-=======
-import { createPromptAttachmentFiles } from './promptResources'
->>>>>>> 3cdd1a31
 
 type FormalizeOptions = {
   backendUrl: string
